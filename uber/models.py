from uber.common import *


def _get_defaults(func):
    spec = inspect.getfullargspec(func)
    return dict(zip(reversed(spec.args), reversed(spec.defaults)))
default_constructor = _get_defaults(declarative.declarative_base)['constructor']


SQLALchemyColumn = Column
def Column(*args, **kwargs):
    kwargs.setdefault('nullable', False)
    if args[0] is UnicodeText or isinstance(args[0], (UnicodeText, MultiChoice)):
        kwargs.setdefault('default', '')
    default = kwargs.get('default')
    if isinstance(default, (int, str)):
        kwargs.setdefault('server_default', str(default))
    return SQLALchemyColumn(*args, **kwargs)

sqlalchemy_relationship = relationship
def relationship(*args, **kwargs):
    kwargs.setdefault('load_on_pending', True)
    return sqlalchemy_relationship(*args, **kwargs)


class utcnow(FunctionElement):
    type = UTCDateTime()


@compiles(utcnow, 'postgresql')
def pg_utcnow(element, compiler, **kw):
    return "timezone('utc', current_timestamp)"

@compiles(utcnow, 'sqlite')
def sqlite_utcnow(element, compiler, **kw):
    return "(datetime('now', 'utc'))"



class Choice(TypeDecorator):
    impl = Integer

    def __init__(self, choices, *, allow_unspecified=False, **kwargs):
        self.choices = dict(choices)
        self.allow_unspecified = allow_unspecified
        TypeDecorator.__init__(self, **kwargs)

    def process_bind_param(self, value, dialect):
        if value is not None:
            try:
                assert self.allow_unspecified or int(value) in self.choices
            except:
                raise ValueError('{!r} not a valid option out of {}'.format(value, self.choices))
            else:
                return int(value)


class MultiChoice(TypeDecorator):
    impl = UnicodeText

    def __init__(self, choices, **kwargs):
        self.choices = choices
        TypeDecorator.__init__(self, **kwargs)

    def process_bind_param(self, value, dialect):
        return value if isinstance(value, str) else ','.join(value)


@declarative_base
class MagModel:
    id = Column(UUID, primary_key=True, default=lambda: str(uuid4()))

    _unrestricted = ()
    _propertized = ()

    def __init__(self, *args, **kwargs):
        if '_model' in kwargs:
            assert kwargs.pop('_model') == self.__class__.__name__
        default_constructor(self, *args, **kwargs)
        for attr, col in self.__table__.columns.items():
            if col.default:
                self.__dict__.setdefault(attr, col.default.execute())

    def presave_adjustments(self):
        pass

    def on_delete(self):
        pass

    @property
    def session(self):
        return Session.session_factory.object_session(self)

    @classmethod
    def get_field(cls, name):
        return cls.__table__.columns[name]

    def __eq__(self, m):
        return self.id is not None and isinstance(m, MagModel) and self.id == m.id

    def __ne__(self, m):        # Python is stupid for making me do this
        return not (self == m)

    def __hash__(self):
        return hash(self.id)

    @property
    def is_new(self):
        return not instance_state(self).persistent

    @property
    def db_id(self):
        return None if self.is_new else self.id

    def orig_value_of(self, name):
        hist = get_history(self, name)
        return (hist.deleted or hist.unchanged or [getattr(self, name)])[0]

    @suffix_property
    def _ints(self, name, val):
        choices = dict(self.get_field(name).type.choices)
        return [int(i) for i in str(val).split(',') if int(i) in choices] if val else []

    @suffix_property
    def _label(self, name, val):
        return '' if val is None else self.get_field(name).type.choices[int(val)]

    @suffix_property
    def _local(self, name, val):
        return val.astimezone(EVENT_TIMEZONE)

    @suffix_property
    def _labels(self, name, val):
        ints = getattr(self, name + '_ints')
        labels = dict(self.get_field(name).type.choices)
        return sorted(labels[i] for i in ints)

    def __getattr__(self, name):
        suffixed = suffix_property.check(self, name)
        if suffixed is not None:
            return suffixed

        try:
            [multi] = [col for col in self.__table__.columns if isinstance(col.type, MultiChoice)]
            choice = getattr(config, name)
            assert choice in [val for val, desc in multi.type.choices]
        except:
            pass
        else:
            return choice in getattr(self, multi.name + '_ints')

        if name.startswith('is_'):
            return self.__class__.__name__.lower() == name[3:]

        raise AttributeError(self.__class__.__name__ + '.' + name)

    # NOTE: if we used from_dict() to implement this it might end up being simpler
    def apply(self, params, *, bools=(), checkgroups=(), restricted=True, ignore_csrf=True):
        for column in self.__table__.columns:
            if (not restricted or column.name in self._unrestricted) and column.name in params and column.name != 'id':
                if isinstance(params[column.name], list):
                    value = ','.join(map(str, params[column.name]))
                elif isinstance(params[column.name], bool):
                    value = params[column.name]
                else:
                    value = str(params[column.name]).strip()

                try:
                    if isinstance(column.type, Float):
                        value = float(value)
                    elif isinstance(column.type, (Choice, Integer)):
                        value = int(float(value))
                    elif isinstance(column.type, UTCDateTime):
                        value = EVENT_TIMEZONE.localize(datetime.strptime(value, TIMESTAMP_FORMAT))
                    elif isinstance(column.type, Date):
                        value = datetime.strptime(value, DATE_FORMAT).date()
                except:
                    pass

                setattr(self, column.name, value)

        if cherrypy.request.method.upper() == 'POST':
            for column in self.__table__.columns:
                if column.name in bools:
                    setattr(self, column.name, column.name in params and bool(int(params[column.name])))
                elif column.name in checkgroups and column.name not in params:
                    setattr(self, column.name, '')

            if not ignore_csrf:
                check_csrf(params.get('csrf_token'))


class TakesPaymentMixin(object):
    @property
    def payment_deadline(self):
        return min(UBER_TAKEDOWN - timedelta(days = 2),
                   datetime.combine((self.registered + timedelta(days = 14)).date(), time(23, 59)))

def _night(name):
    day = getattr(config, name.upper())
    def lookup(self):
        return day if day in self.nights_ints else ''
    lookup.__name__ = name
    lookup = property(lookup)
    def setter(self, val):
        if val:
            self.nights = '{},{}'.format(self.nights, day).strip(',')
        else:
            self.nights = ','.join([str(night) for night in self.nights_ints if night != day])
    setter.__name__ = name
    return lookup.setter(setter)

class NightsMixin(object):
    @property
    def nights_display(self):
        ordered = sorted(self.nights_ints, key=NIGHT_DISPLAY_ORDER.index)
        return ' / '.join(dict(NIGHT_OPTS)[val] for val in ordered)

    @property
    def setup_teardown(self):
        return any(night for night in self.nights_ints if night not in CORE_NIGHTS)

    locals().update({mutate(name): _night(mutate(name)) for name in NIGHT_NAMES for mutate in [str.upper, str.lower]})


class Event(MagModel):
    location    = Column(Choice(EVENT_LOCATION_OPTS))
    start_time  = Column(UTCDateTime)
    duration    = Column(Integer)   # half-hour increments
    name        = Column(UnicodeText, nullable=False)
    description = Column(UnicodeText)

    @property
    def half_hours(self):
        half_hours = set()
        for i in range(self.duration):
            half_hours.add(self.start_time + timedelta(minutes = 30 * i))
        return half_hours

    @property
    def minutes(self):
        return (self.duration or 0) * 30

    @property
    def start_slot(self):
        if self.start_time:
            return int((self.start_time_local - EPOCH).total_seconds() / (60 * 30))


class Group(MagModel, TakesPaymentMixin):
    name          = Column(UnicodeText)
    tables        = Column(Float, default=0)
    address       = Column(UnicodeText)
    website       = Column(UnicodeText)
    wares         = Column(UnicodeText)
    description   = Column(UnicodeText)
    special_needs = Column(UnicodeText)
    amount_paid   = Column(Integer, default=0)
    cost          = Column(Integer, default=0)
    auto_recalc   = Column(Boolean, default=True)
    status        = Column(Choice(DEALER_STATUS_OPTS), default=UNAPPROVED)
    can_add       = Column(Boolean, default=False)
    admin_notes   = Column(UnicodeText)
    registered    = Column(UTCDateTime, server_default=utcnow())
    approved      = Column(UTCDateTime, nullable=True)
    leader_id     = Column(UUID, ForeignKey('attendee.id', use_alter=True, name='fk_leader'), nullable=True)
    leader        = relationship('Attendee', foreign_keys=leader_id, post_update=True)

    _repr_attr_names = ['name']
    _unrestricted = {'name', 'tables', 'address', 'website', 'wares', 'description', 'special_needs'}

    def presave_adjustments(self):
        assigned = [a for a in self.attendees if not a.is_unassigned]
        if len(assigned) == 1:
            [self.leader] = assigned
        if self.auto_recalc:
            self.cost = self.default_cost
        if self.status == APPROVED and not self.approved:
            self.approved = datetime.now(UTC)

    @property
    def sorted_attendees(self):
        self.attendees.sort(key=lambda a: (a.is_unassigned, a.id != self.leader_id, a.full_name))
        return self.attendees

    @property
    def floating(self):
        return [a for a in self.attendees if a.is_unassigned and a.paid == PAID_BY_GROUP]

    @property
    def new_badge_type(self):
        if GUEST_BADGE in {a.badge_type for a in self.attendees}:
            return GUEST_BADGE
        else:
            return ATTENDEE_BADGE

    @property
    def new_ribbon(self):
        ribbons = {a.ribbon for a in self.attendees}
        for ribbon in [DEALER_RIBBON, BAND_RIBBON]:
            if ribbon in ribbons:
                return ribbon
        else:
            return DEALER_RIBBON if self.is_dealer else NO_RIBBON

    @property
    def is_dealer(self):
        return bool(self.tables and (not self.registered or self.amount_paid or self.cost))

    @property
    def is_unpaid(self):
        return self.cost > 0 and self.amount_paid == 0

    @property
    def email(self):
        if self.leader and self.leader.email:
            return self.leader.email
        elif self.leader_id:  # unattached groups
            [leader] = [a for a in self.attendees if a.id == self.leader_id]
            return leader.email
        else:
            emails = [a.email for a in self.attendees if a.email]
            if len(emails) == 1:
                return emails[0]

    @property
    def badges_purchased(self):
        return len([a for a in self.attendees if a.paid == PAID_BY_GROUP])

    @property
    def badges(self):
        return len(self.attendees)

    @property
    def unregistered_badges(self):
        return len([a for a in self.attendees if a.is_unassigned])

    @property
    def table_cost(self):
        prices = {0: 0, 0.5: 0, 1: 125, 2: 175, 3: 250}
        total = 0
        for table in range(int(self.tables) + 1):
            total += prices.get(table, 350)
        return total

    @property
    def new_badge_cost(self):
        return DEALER_BADGE_PRICE if self.tables else state.get_group_price(localized_now())

    @property
    def badge_cost(self):
        total = 0
        for attendee in self.attendees:
            if attendee.paid == PAID_BY_GROUP:
                if attendee.ribbon == DEALER_RIBBON:
                    total += DEALER_BADGE_PRICE
                else:
                    total += state.get_group_price(attendee.registered)
        return total

    @property
    def default_cost(self):
        return self.table_cost + self.badge_cost + self.amount_extra

    @property
    def amount_extra(self):
        if self.is_new:
            return sum(a.amount_unpaid for a in self.attendees if a.paid == PAID_BY_GROUP)
        else:
            return 0

    @property
    def amount_unpaid(self):
        return (self.cost - self.amount_paid) if self.registered else self.default_cost

    @property
    def min_badges_addable(self):
        return 1 if self.can_add else \
               0 if self.is_dealer else 5

class AgeGroup(MagModel):
    desc          = Column(UnicodeText)
    min_age       = Column(Integer)
    max_age       = Column(Integer)
    discount      = Column(Integer)
    can_register  = Column(Boolean, default=True)
    can_volunteer = Column(Boolean, default=True)
    consent_form  = Column(Boolean, default=False)

class Attendee(MagModel, TakesPaymentMixin):
    group_id = Column(UUID, ForeignKey('group.id', ondelete='SET NULL'), nullable=True)
    group = relationship(Group, backref='attendees', foreign_keys=group_id)

    status        = Column(Choice(BADGE_STATUS_OPTS), default=NEW_STATUS)
    placeholder   = Column(Boolean, default=False)
    first_name    = Column(UnicodeText)
    last_name     = Column(UnicodeText)
    email         = Column(UnicodeText)
    age_group_id  = Column(UUID, ForeignKey('age_group.id', ondelete='SET NULL'), nullable=True)
    age_group     = relationship(AgeGroup, backref='attendees', foreign_keys=age_group_id)
    birthdate     = Column(Date, nullable=True, default=None)

    international = Column(Boolean, default=False)
    zip_code      = Column(UnicodeText)
    address1      = Column(UnicodeText)
    address2      = Column(UnicodeText)
    city          = Column(UnicodeText)
    region        = Column(UnicodeText)
    country       = Column(UnicodeText)
    no_cellphone  = Column(Boolean, default=False)
    ec_name       = Column(UnicodeText)
    ec_phone      = Column(UnicodeText)
    cellphone     = Column(UnicodeText)

    interests   = Column(MultiChoice(INTEREST_OPTS))
    found_how   = Column(UnicodeText)
    comments    = Column(UnicodeText)
    for_review  = Column(UnicodeText)
    admin_notes = Column(UnicodeText)

    badge_num  = Column(Integer, default=0, nullable=True)
    badge_type = Column(Choice(BADGE_OPTS), default=ATTENDEE_BADGE)
    ribbon     = Column(Choice(RIBBON_OPTS), default=NO_RIBBON)

    affiliate    = Column(UnicodeText)
    shirt        = Column(Choice(SHIRT_OPTS), default=NO_SHIRT)
    can_spam     = Column(Boolean, default=False)
    regdesk_info = Column(UnicodeText)
    extra_merch  = Column(UnicodeText)
    got_merch    = Column(Boolean, default=False)

    reg_station   = Column(Integer, nullable=True)
    registered = Column(UTCDateTime, server_default=utcnow())
    checked_in = Column(UTCDateTime, nullable=True)

    paid             = Column(Choice(PAYMENT_OPTS), default=NOT_PAID)
    overridden_price = Column(Integer, nullable=True)
    amount_paid      = Column(Integer, default=0)
    amount_extra     = Column(Choice(DONATION_TIER_OPTS, allow_unspecified=True), default=0)
    amount_refunded  = Column(Integer, default=0)
    payment_method   = Column(Choice(PAYMENT_METHOD_OPTS), nullable=True)

    badge_printed_name = Column(UnicodeText)

    staffing         = Column(Boolean, default=False)
    fire_safety_cert = Column(UnicodeText)
    requested_depts  = Column(MultiChoice(JOB_INTEREST_OPTS))
    assigned_depts   = Column(MultiChoice(JOB_LOCATION_OPTS))
    trusted          = Column(Boolean, default=False)
    nonshift_hours   = Column(Integer, default=0)
    past_years       = Column(UnicodeText)

    no_shirt          = relationship('NoShirt', backref=backref('attendee', load_on_pending=True), uselist=False, cascade='all,delete-orphan')
    admin_account     = relationship('AdminAccount', backref=backref('attendee', load_on_pending=True), uselist=False, cascade='all,delete-orphan')
    hotel_requests    = relationship('HotelRequests', backref=backref('attendee', load_on_pending=True), uselist=False, cascade='all,delete-orphan')
    room_assignments  = relationship('RoomAssignment', backref=backref('attendee', load_on_pending=True), uselist=False, cascade='all,delete-orphan')
    food_restrictions = relationship('FoodRestrictions', backref=backref('attendee', load_on_pending=True), uselist=False, cascade='all,delete-orphan')

    _repr_attr_names = ['full_name']
    _unrestricted = {'first_name', 'last_name', 'international', 'zip_code', 'address1', 'address2', 'city', 'region', 'country', 'ec_name',
                     'ec_phone', 'cellphone', 'email', 'age_group', 'birthdate', 'interests', 'found_how', 'comments', 'badge_type',
                     'affiliate', 'shirt', 'can_spam', 'no_cellphone', 'badge_printed_name', 'staffing', 'fire_safety_cert', 'requested_depts',
                     'amount_extra', 'payment_method'}

    def on_delete(self):
        #_assert_badge_lock()
        if self.has_personalized_badge and SHIFT_CUSTOM_BADGES:
            self.session.shift_badges(self.badge_type, self.badge_num, down=True)

    def presave_adjustments(self):
        self._staffing_adjustments()
        self._badge_adjustments()
        self._status_adjustments()
        self._misc_adjustments()

    def _misc_adjustments(self):
        if not self.amount_extra:
            self.affiliate = ''

        if not self.shirt_eligible:
            self.shirt = NO_SHIRT

        if self.paid != REFUNDED:
            self.amount_refunded = 0

        if AT_THE_CON and self.badge_num and self.is_new:
            self.checked_in = datetime.now(UTC)
            
        if COLLECT_EXACT_BIRTHDATE:
            self.age_group = self.session.age_group_from_birthdate(self.birthdate)

        for attr in ['first_name', 'last_name']:
            value = getattr(self, attr)
            if value.isupper() or value.islower():
                setattr(self, attr, value.title())

    def _status_adjustments(self):
        old_status = self.orig_value_of('status')
        old_amount_paid = self.orig_value_of('amount_paid')
        if old_status == self.status and old_amount_paid != self.amount_paid:
            if self.paid == NOT_PAID or self.placeholder:
                self.status = NEW_STATUS
            elif self.paid == HAS_PAID or self.paid == NEED_NOT_PAY:
                self.status = COMPLETED_STATUS

    def _badge_adjustments(self):
        #_assert_badge_lock()

        if self.badge_type == PSEUDO_GROUP_BADGE:
            self.badge_type = ATTENDEE_BADGE
        elif self.badge_type == PSEUDO_DEALER_BADGE or self.badge_type == IND_DEALER_BADGE:
            self.badge_type = ATTENDEE_BADGE
            self.ribbon = DEALER_RIBBON

        if self.amount_extra >= SUPPORTER_LEVEL and not self.amount_unpaid and self.badge_type == ATTENDEE_BADGE:
            self.badge_type = SUPPORTER_BADGE

        if PRE_CON:
            if self.paid == NOT_PAID or not self.has_personalized_badge:
                self.badge_num = 0
            elif self.has_personalized_badge and not self.badge_num:
                if self.paid != NOT_PAID:
                    self.badge_num = self.session.next_badge_num(self.badge_type)

    def _staffing_adjustments(self):
        if self.ribbon == DEPT_HEAD_RIBBON:
            self.staffing = self.trusted = True
            self.badge_type = STAFF_BADGE
            if self.paid == NOT_PAID:
                self.paid = NEED_NOT_PAY

        if not self.is_new:
            old_ribbon = self.orig_value_of('ribbon')
            old_staffing = self.orig_value_of('staffing')
            if self.staffing and not old_staffing or self.ribbon == VOLUNTEER_RIBBON and old_ribbon != VOLUNTEER_RIBBON:
                self.staffing = True
                if self.ribbon == NO_RIBBON:
                    self.ribbon = VOLUNTEER_RIBBON
            elif old_staffing and not self.staffing or self.ribbon != VOLUNTEER_RIBBON and old_ribbon == VOLUNTEER_RIBBON:
                self.unset_volunteering()

        if self.badge_type == STAFF_BADGE and self.ribbon == VOLUNTEER_RIBBON:
            self.ribbon = NO_RIBBON

        if self.badge_type == STAFF_BADGE:
            self.staffing = True

    def unset_volunteering(self):
        self.staffing = self.trusted = False
        self.requested_depts = self.assigned_depts = ''
        if self.ribbon == VOLUNTEER_RIBBON:
            self.ribbon = NO_RIBBON
        if self.badge_type == STAFF_BADGE:
            self.session.shift_badges(STAFF_BADGE, self.badge_num, down=True)
            self.badge_type = ATTENDEE_BADGE
        del self.shifts[:]

    @property
    def badge_cost(self):
        registered = self.registered_local if self.registered else localized_now()
        if self.paid in [PAID_BY_GROUP, NEED_NOT_PAY]:
            return 0
        elif self.overridden_price is not None:
            return self.overridden_price
        elif self.badge_type == ONE_DAY_BADGE:
            return state.get_oneday_price(registered)
        else:
            return state.get_attendee_price(registered)

    @property
    def total_cost(self):
        return self.badge_cost + self.amount_extra

    @property
    def amount_unpaid(self):
        return max(0, self.total_cost - self.amount_paid)

    @property
    def is_unpaid(self):
        return self.paid == NOT_PAID

    @property
    def is_unassigned(self):
        return not self.first_name

    @property
    def is_dealer(self):
        return self.ribbon == DEALER_RIBBON or self.badge_type == PSEUDO_DEALER_BADGE

    @property
    def is_dept_head(self):
        return self.ribbon == DEPT_HEAD_RIBBON

    @property
    def shirt_size_marked(self):
        return self.shirt not in [NO_SHIRT, SIZE_UNKNOWN]

    @property
    def unassigned_name(self):
        if self.group_id and self.is_unassigned:
            return '[Unassigned {self.badge}]'.format(self=self)

    @hybrid_property
    def full_name(self):
        return self.unassigned_name or '{self.first_name} {self.last_name}'.format(self=self)

    @full_name.expression
    def full_name(cls):
        return case([
            (or_(cls.first_name == None, cls.first_name == ''), 'zzz')
        ], else_ = func.lower(cls.first_name + ' ' + cls.last_name))

    @hybrid_property
    def last_first(self):
        return self.unassigned_name or '{self.last_name}, {self.first_name}'.format(self=self)

    @last_first.expression
    def last_first(cls):
        return case([
            (or_(cls.first_name == None, cls.first_name == ''), 'zzz')
        ], else_ = func.lower(cls.last_name + ', ' + cls.first_name))
        
    @property
    def can_volunteer(self):
        if self.age_group: return self.age_group.can_volunteer
        with Session() as session:
            return session.age_group_from_birthdate(self.birthdate).can_volunteer
            
    @property
    def can_register(self):
        if self.age_group: return self.age_group.can_register
        with Session() as session:
            return session.age_group_from_birthdate(self.birthdate).can_register
            
    @property
    def age_discount(self):
        if self.age_group: return self.age_group.discount
        with Session() as session:
            return session.age_group_from_birthdate(self.birthdate).discount
            
    @property
    def consent_form(self):
        if self.age_group: return self.age_group.consent_form
        with Session() as session:
            return session.age_group_from_birthdate(self.birthdate).consent_form

    @property
    def age_group_desc(self):
        if self.age_group: return self.age_group.desc
        with Session() as session:
            return session.age_group_from_birthdate(self.birthdate).desc

    @property
    def banned(self):
        return self.full_name in BANNED_ATTENDEES

    @property
    def badge(self):
        if self.paid == NOT_PAID:
            badge = 'Unpaid ' + self.badge_type_label
        elif self.badge_num:
            badge = '{} #{}'.format(self.badge_type_label, self.badge_num)
        else:
            badge = self.badge_type_label

        if self.ribbon != NO_RIBBON:
            badge += ' ({})'.format(self.ribbon_label)

        return badge

    @property
    def is_transferable(self):
        return not self.is_new and not self.trusted and not self.checked_in \
           and self.paid in [HAS_PAID, PAID_BY_GROUP] \
           and self.badge_type in TRANSFERABLE_BADGE_TYPES

    @property
    def gets_free_shirt(self):
        return self.is_dept_head \
            or self.badge_type == STAFF_BADGE \
            or self.staffing and (self.assigned_depts and not self.takes_shifts or self.weighted_hours >= 6)

    @property
    def gets_paid_shirt(self):
        return self.amount_extra >= SHIRT_LEVEL or self.badge_type == SUPPORTER_BADGE

    @property
    def gets_shirt(self):
        return self.gets_paid_shirt or self.gets_free_shirt

    @property
    def shirt_eligible(self):
        return self.gets_shirt or self.staffing

    @property
    def has_personalized_badge(self):
        return self.badge_type in PREASSIGNED_BADGE_TYPES

    @property
    def donation_swag(self):
        extra = SUPPORTER_LEVEL if not self.amount_extra and self.badge_type == SUPPORTER_BADGE else self.amount_extra
        return [desc for amount,desc in sorted(DONATION_TIERS.items()) if amount and extra >= amount]

    @property
    def merch(self):
        merch = self.donation_swag
        if self.gets_shirt and DONATION_TIERS[SHIRT_LEVEL] not in merch:
            merch.append(DONATION_TIERS[SHIRT_LEVEL])
        elif self.gets_free_shirt:
            shirt = '2nd ' + DONATION_TIERS[SHIRT_LEVEL]
            if self.takes_shifts and self.worked_hours < 6:
                shirt += ' (tell them they will be reported if they take their shirt and then do not work their shifts)'
            merch.append(shirt)
        if self.extra_merch:
            merch.append(self.extra_merch)
        return comma_and(merch)

    @property
    def accoutrements(self):
        stuff = [] if self.ribbon == NO_RIBBON else ['a ' + self.ribbon_label + ' ribbon']
        stuff.append('a {} wristband'.format(WRISTBAND_COLORS[self.age_group]))
        if self.regdesk_info:
            stuff.append(self.regdesk_info)
        return comma_and(stuff)

    @property
    def is_single_dept_head(self):
        return self.is_dept_head and len(self.assigned_depts_ints) == 1

    @property
    def multiply_assigned(self):
        return len(self.assigned_depts_ints) > 1

    @property
    def takes_shifts(self):
        return bool(self.staffing and set(self.assigned_depts_ints) - SHIFTLESS_DEPTS)

    @property
    def hotel_shifts_required(self):
        return bool(SHIFTS_CREATED and self.hotel_nights and self.ribbon != DEPT_HEAD_RIBBON and self.takes_shifts)

    @property
    def approved_for_setup(self):
        hr = self.hotel_requests
        return bool(hr and hr.approved and set(hr.nights_ints).intersection(SETUP_NIGHTS))

    @property
    def approved_for_teardown(self):
        hr = self.hotel_requests
        return bool(hr and hr.approved and set(hr.nights_ints).intersection(TEARDOWN_NIGHTS))

    @property
    def hours(self):
        all_hours = set()
        for shift in self.shifts:
            all_hours.update(shift.job.hours)
        return all_hours

    @property
    def hour_map(self):
        all_hours = {}
        for shift in self.shifts:
            for hour in shift.job.hours:
                all_hours[hour] = shift.job
        return all_hours

    @cached_property
    def possible(self):
        assert self.session, '.possible property may only be accessed for jobs attached to a session'
        if not self.assigned_depts and not AT_THE_CON:
            return []
        else:
            return [job for job in self.session.query(Job)
                                       .filter(*[] if AT_THE_CON else [Job.location.in_(self.assigned_depts_ints)])
                                       .options(joinedload(Job.shifts))
                                       .order_by(Job.start_time).all()
                        if job.slots > len(job.shifts)
                           and job.no_overlap(self)
                           and (job.type != SETUP or self.approved_for_setup)
                           and (job.type != TEARDOWN or self.approved_for_teardown)
                           and (not job.restricted or self.trusted)]

    @property
    def possible_opts(self):
        return [(job.id, '(%s) [%s] %s' % (hour_day_format(job.start_time), job.location_label, job.name))
                for job in self.possible if localized_now() < job.start_time]

    @property
    def possible_and_current(self):
        jobs = [s.job for s in self.shifts]
        for job in jobs:
            job.taken = True
        jobs.extend(self.possible)
        return sorted(jobs, key=lambda j: j.start_time)

    @property
    def worked_shifts(self):
        return [shift for shift in self.shifts if shift.worked == SHIFT_WORKED]

    @property
    def weighted_hours(self):
        wh = sum((shift.job.weighted_hours for shift in self.shifts), 0.0)
        return wh + self.nonshift_hours

    @property
    def worked_hours(self):
        wh = sum((shift.job.real_duration * shift.job.weight for shift in self.worked_shifts), 0.0)
        return wh + self.nonshift_hours

    def requested(self, department):
        return department in self.requested_depts_ints

    def assigned_to(self, department):
        return int(department or 0) in self.assigned_depts_ints

    def has_shifts_in(self, department):
        return any(shift.job.location == department for shift in self.shifts)

    @property
    def shift_prereqs_complete(self):
        return not self.placeholder and self.food_restrictions and self.shirt_size_marked \
            and (self.badge_type != STAFF_BADGE or self.hotel_requests or not state.BEFORE_ROOM_DEADLINE)

    @property
    def past_years_json(self):
        return json.loads(self.past_years or '[]')

    @property
    def hotel_eligible(self):
        return ROOM_DEADLINE and self.badge_type == STAFF_BADGE

    @property
    def hotel_nights(self):
        try:
            return self.hotel_requests.nights
        except:
            return []

    @cached_property
    def hotel_status(self):
        hr = self.hotel_requests
        if not hr:
            return 'Has not filled out volunteer checklist'
        elif not hr.nights:
            return 'Declined hotel space'
        elif hr.setup_teardown:
            return 'Hotel nights: {} ({})'.format(hr.nights_display, 'approved' if hr.approved else 'not yet approved')
        else:
            return 'Hotel nights: ' + hr.nights_display


class AdminAccount(MagModel):
    attendee_id = Column(UUID, ForeignKey('attendee.id'), unique=True)
    hashed      = Column(UnicodeText)
    access      = Column(MultiChoice(ACCESS_OPTS))

    password_reset = relationship('PasswordReset', backref='admin_account', uselist=False, cascade='all,delete-orphan')

    def __repr__(self):
        return '<{}>'.format(self.attendee.full_name)

    @staticmethod
    def is_nick():
        return AdminAccount.admin_name() in JERKS

    @staticmethod
    def admin_name():
        try:
            with Session() as session:
                return session.admin_attendee().full_name
        except:
            return None

    @staticmethod
    def access_set(id=None):
        try:
            with Session() as session:
                id = id or cherrypy.session['account_id']
                return set(session.admin_account(id).access_ints)
        except:
            return set()

class PasswordReset(MagModel):
    account_id = Column(UUID, ForeignKey('admin_account.id'), unique=True)
    generated  = Column(UTCDateTime, server_default=utcnow())
    hashed     = Column(UnicodeText)

    @property
    def is_expired(self):
        return self.generated < datetime.now(UTC) - timedelta(days=7)

class HotelRequests(MagModel, NightsMixin):
    attendee_id        = Column(UUID, ForeignKey('attendee.id'), unique=True)
    nights             = Column(MultiChoice(NIGHT_OPTS))
    wanted_roommates   = Column(UnicodeText)
    unwanted_roommates = Column(UnicodeText)
    special_needs      = Column(UnicodeText)
    approved           = Column(Boolean, default=False)

    _unrestricted = ['attendee_id', 'nights', 'wanted_roommates', 'unwanted_roommates', 'special_needs']

    def decline(self):
        self.nights = ','.join(night for night in self.nights.split(',') if int(night) in CORE_NIGHTS)

    def __repr__(self):
        return '<{self.attendee.full_name} Hotel Requests>'.format(self=self)

class FoodRestrictions(MagModel):
    attendee_id   = Column(UUID, ForeignKey('attendee.id'), unique=True)
    standard      = Column(MultiChoice(FOOD_RESTRICTION_OPTS))
    sandwich_pref = Column(Choice(SANDWICH_OPTS))
    no_cheese     = Column(Boolean, default=False)
    freeform      = Column(UnicodeText)

    def __getattr__(self, name):
        restriction = globals().get(name.upper())
        if restriction not in FOOD_RESTRICTIONS:
            return MagModel.__getattr__(self, name)
        elif restriction == VEGETARIAN and VEGAN in self.standard_ints:
            return False
        elif restriction == PORK and {VEGETARIAN, VEGAN}.intersection(self.standard_ints):
            return True
        else:
            return restriction in self.standard_ints

class AssignedPanelist(MagModel):
    attendee_id = Column(UUID, ForeignKey('attendee.id', ondelete='cascade'))
    attendee    = relationship(Attendee, backref=backref('assigned_panelists', cascade='all,delete-orphan'))
    event_id    = Column(UUID, ForeignKey('event.id', ondelete='cascade'))
    event       = relationship(Event, backref=backref('assigned_panelists', cascade='all,delete-orphan'))

    def __repr__(self):
        return '<{self.attendee.full_name} panelisting {self.event.name}>'.format(self=self)

class SeasonPassTicket(MagModel):
    fk_id    = Column(UUID)
    slug     = Column(UnicodeText)

    @property
    def fk(self):
        return self.session.season_pass(self.fk_id)

class Room(MagModel, NightsMixin):
    department = Column(Choice(JOB_LOCATION_OPTS))
    notes      = Column(UnicodeText)
    nights     = Column(MultiChoice(NIGHT_OPTS))
    created    = Column(UTCDateTime, server_default=utcnow())

class RoomAssignment(MagModel):
    room_id     = Column(UUID, ForeignKey('room.id'))
    room        = relationship(Room, backref='room_assignments')
    attendee_id = Column(UUID, ForeignKey('attendee.id'), unique=True)

class NoShirt(MagModel):
    attendee_id = Column(UUID, ForeignKey('attendee.id'), unique=True)

class MerchPickup(MagModel):
    picked_up_by_id  = Column(UUID, ForeignKey('attendee.id'))
    picked_up_for_id = Column(UUID, ForeignKey('attendee.id'), unique=True)
    picked_up_by     = relationship(Attendee, primaryjoin='MerchPickup.picked_up_by_id == Attendee.id')
    picked_up_for    = relationship(Attendee, primaryjoin='MerchPickup.picked_up_for_id == Attendee.id')

class DeptChecklistItem(MagModel):
    attendee_id = Column(UUID, ForeignKey('attendee.id'))
    attendee    = relationship(Attendee, backref=backref('dept_checklist_items', cascade='all,delete-orphan'))
    slug        = Column(UnicodeText)
    comments    = Column(UnicodeText, default='')

    __table_args__ = (
        UniqueConstraint('attendee_id', 'slug', name='_dept_checklist_item_uniq'),
    )


class Job(MagModel):
    type        = Column(Choice(JOB_TYPE_OPTS), default=REGULAR)
    name        = Column(UnicodeText)
    description = Column(UnicodeText)
    location    = Column(Choice(JOB_LOCATION_OPTS))
    start_time  = Column(UTCDateTime)
    duration    = Column(Integer)
    weight      = Column(Float, default=1)
    slots       = Column(Integer)
    restricted  = Column(Boolean, default=False)
    extra15     = Column(Boolean, default=False)

    _repr_attr_names = ['name']

    @property
    def hours(self):
        hours = set()
        for i in range(self.duration):
            hours.add(self.start_time + timedelta(hours=i))
        return hours

    @property
    def end_time(self):
        return self.start_time + timedelta(hours=self.duration)

    def no_overlap(self, attendee):
        before = self.start_time - timedelta(hours=1)
        after  = self.start_time + timedelta(hours=self.duration)
        return (not self.hours.intersection(attendee.hours)
            and (before not in attendee.hour_map
                or not attendee.hour_map[before].extra15
                or self.location == attendee.hour_map[before].location)
            and (after not in attendee.hour_map
                or not self.extra15
                or self.location == attendee.hour_map[after].location))

    @property
    def slots_taken(self):
        return len(self.shifts)

    @property
    def slots_untaken(self):
        return max(0, self.slots - self.slots_taken)

    @property
    def is_setup(self):
        return self.start_time < EPOCH

    @property
    def is_teardown(self):
        return self.start_time >= ESCHATON

    @property
    def real_duration(self):
        return self.duration + (0.25 if self.extra15 else 0)

    @property
    def weighted_hours(self):
        return self.weight * self.real_duration

    @property
    def total_hours(self):
        return self.weighted_hours * self.slots

    @cached_property
    def all_staffers(self):
        return self.session.query(Attendee).order_by(Attendee.last_first).all()

    @cached_property
    def available_staffers(self):
        return [s for s in self.all_staffers
                if self.location in s.assigned_depts_ints
                   and (s.trusted or not self.restricted)
                   and self.no_overlap(s)]

class Shift(MagModel):
    job_id      = Column(UUID, ForeignKey('job.id', ondelete='cascade'))
    job         = relationship(Job, backref='shifts')
    attendee_id = Column(UUID, ForeignKey('attendee.id', ondelete='cascade'))
    attendee    = relationship(Attendee, backref='shifts')
    worked      = Column(Choice(WORKED_STATUS_OPTS), default=SHIFT_UNMARKED)
    rating      = Column(Choice(RATING_OPTS), default=UNRATED)
    comment     = Column(UnicodeText)

    @property
    def name(self):
        return "{self.attendee.full_name}'s {self.job.name!r} shift".format(self=self)

    @staticmethod
    def dump(shifts):
        return {shift.id: shift.to_dict() for shift in shifts}



class MPointsForCash(MagModel):
    attendee_id = Column(UUID, ForeignKey('attendee.id'))
    attendee    = relationship(Attendee, backref=backref('mpoints_for_cash', cascade='all,delete-orphan'))
    amount      = Column(Integer)
    when        = Column(UTCDateTime, default=lambda: datetime.now(UTC))

class OldMPointExchange(MagModel):
    attendee_id = Column(UUID, ForeignKey('attendee.id'))
    attendee    = relationship(Attendee, backref=backref('old_mpoint_exchanges', cascade='all,delete-orphan'))
    amount      = Column(Integer)
    when        = Column(UTCDateTime, default=lambda: datetime.now(UTC))

class Sale(MagModel):
    attendee_id    = Column(UUID, ForeignKey('attendee.id', ondelete='set null'), nullable=True)
    attendee       = relationship(Attendee, backref=backref('sales', cascade='all'))
    what           = Column(UnicodeText)
    cash           = Column(Integer, default=0)
    mpoints        = Column(Integer, default=0)
    when           = Column(UTCDateTime, default=lambda: datetime.now(UTC))
    reg_station    = Column(Integer, nullable=True)
    payment_method = Column(Choice(SALE_OPTS), default=MERCH)

class ArbitraryCharge(MagModel):
    amount      = Column(Integer)
    what        = Column(UnicodeText)
    when        = Column(UTCDateTime, default=lambda: datetime.now(UTC))
    reg_station = Column(Integer, nullable=True)

    _repr_attr_names = ['what']



class Game(MagModel):
    code        = Column(UnicodeText)
    name        = Column(UnicodeText)
    attendee_id = Column(UUID, ForeignKey('attendee.id'))
    attendee    = relationship(Attendee, backref=backref('games', cascade='all,delete-orphan'))
    returned    = Column(Boolean, default=False)

    @property
    def checked_out(self):
        try:
            return [c for c in self.checkouts if not c.returned][0]
        except:
            pass

    _repr_attr_names = ['name']

class Checkout(MagModel):
    game_id     = Column(UUID, ForeignKey('game.id'))
    game        = relationship('Game', backref=backref('checkouts', cascade='all,delete-orphan'))
    attendee_id = Column(UUID, ForeignKey('attendee.id'))
    attendee    = relationship(Attendee, backref=backref('checkouts', cascade='all,delete-orphan'))
    checked_out = Column(UTCDateTime, default=lambda: datetime.now(UTC))
    returned    = Column(UTCDateTime, nullable=True)



class PrevSeasonSupporter(MagModel):
    first_name = Column(UnicodeText)
    last_name  = Column(UnicodeText)
    email      = Column(UnicodeText)

    _repr_attr_names = ['first_name', 'last_name', 'email']

class ApprovedEmail(MagModel):
    subject = Column(UnicodeText)

    _repr_attr_names = ['subject']

class Email(MagModel):
    fk_id   = Column(UUID, nullable=True)
    model   = Column(UnicodeText)
    when    = Column(UTCDateTime, default=lambda: datetime.now(UTC))
    subject = Column(UnicodeText)
    dest    = Column(UnicodeText)
    body    = Column(UnicodeText)

    _repr_attr_names = ['subject']

    @cached_property
    def fk(self):
        try:
            return getattr(self.session, globals()[self.model].__tablename__)(self.fk_id)
        except:
            return None

    @property
    def rcpt_name(self):
        if self.model == 'Group':
            return self.fk.leader.full_name
        else:
            return self.fk.full_name

    @property
    def html(self):
        if '<body>' in self.body:
            return SafeString(self.body.split('<body>')[1].split('</body>')[0])
        else:
            return SafeString(self.body.replace('\n', '<br/>'))



class Tracking(MagModel):
    fk_id  = Column(UUID)
    model  = Column(UnicodeText)
    when   = Column(UTCDateTime, default=lambda: datetime.now(UTC))
    who    = Column(UnicodeText)
    which  = Column(UnicodeText)
    links  = Column(UnicodeText)
    action = Column(Choice(TRACKING_OPTS))
    data   = Column(UnicodeText)

    @classmethod
    def format(cls, values):
        return ', '.join('{}={}'.format(k, v) for k,v in values.items())

    @classmethod
    def repr(cls, column, value):
        try:
            s = repr(value)
            if column.name == 'hashed':
                return '<bcrypted>'
            elif isinstance(column.type, MultiChoice):
                opts = dict(column.type.choices)
                return repr('' if not value else (','.join(opts[int(opt)] for opt in value.split(',') if int(opt or 0) in opts)))
            elif isinstance(column.type, Choice) and value is not None:
                return repr(dict(column.type.choices).get(int(value), '<nonstandard>'))
            else:
                return s
        except Exception as e:
            raise ValueError('error formatting {} ({!r})'.format(column.name, value)) from e

    @classmethod
    def differences(cls, instance):
        diff = {}
        for attr, column in instance.__table__.columns.items():
            new_val = getattr(instance, attr)
            old_val = instance.orig_value_of(attr)
            if old_val != new_val:
                diff[attr] = "'{} -> {}'".format(cls.repr(column, old_val), cls.repr(column, new_val))
        return diff

    @classmethod
    def track(cls, action, instance):
        if action in [CREATED, UNPAID_PREREG, EDITED_PREREG]:
            vals = {attr: cls.repr(column, getattr(instance, attr)) for attr, column in instance.__table__.columns.items()}
            data = cls.format(vals)
        elif action == UPDATED:
            diff = cls.differences(instance)
            data = cls.format(diff)
            if len(diff) == 1 and 'badge_num' in diff:
                action = AUTO_BADGE_SHIFT
            elif not data:
                return
        else:
            data = 'id={}'.format(instance.id)

        links = ', '.join(
            '{}({})'.format(list(column.foreign_keys)[0].column.table.name, getattr(instance, name))
            for name, column in instance.__table__.columns.items()
            if column.foreign_keys and getattr(instance, name)
        )
        who = AdminAccount.admin_name() or (current_thread().name if current_thread().daemon else 'non-admin')

        def _insert(session):
            session.add(Tracking(
                model = instance.__class__.__name__,
                fk_id = instance.id,
                which = repr(instance),
                who = who,
                links = links,
                action = action,
                data = data
            ))
        if instance.session:
            _insert(instance.session)
        else:
            with Session() as session:
                _insert(session)

Tracking.UNTRACKED = [Tracking, Email]


class Session(SessionManager):
    engine = sqlalchemy.create_engine(SQLALCHEMY_URL, pool_size=50, max_overflow=100)

    class QuerySubclass(Query):
        @property
        def is_single_table_query(self):
            return len(self.column_descriptions) == 1

        @property
        def model(self):
            assert self.is_single_table_query, 'actions such as .order() and .icontains() and .iexact() are only valid for single-table queries'
            return self.column_descriptions[0]['type']

        def order(self, attrs):
            order = []
            for attr in listify(attrs):
                col = getattr(self.model, attr.lstrip('-'))
                order.append(col.desc() if attr.startswith('-') else col)
            return self.order_by(*order)

        def icontains(self, attr=None, val=None, **filters):
            query = self
            if len(self.column_descriptions) == 1 and filters:
                for colname, val in filters.items():
                    query = query.filter(getattr(self.model, colname).ilike('%{}%'.format(val)))
            if attr and val:
                query = self.filter(attr.ilike('%{}%'.format(val)))
            return query

        def iexact(self, **filters):
            return self.filter(*[func.lower(getattr(self.model, attr)) == func.lower(val) for attr, val in filters.items()])

    class SessionMixin:
        def admin_attendee(self):
            return self.admin_account(cherrypy.session['account_id']).attendee

        def logged_in_volunteer(self):
            return self.attendee(cherrypy.session['staffer_id'])

        def checklist_status(self, slug, department):
            attendee = self.admin_attendee()
            conf = DeptChecklistConf.instances[slug]
            return {
                'conf': conf,
                'relevant': attendee.is_single_dept_head and attendee.assigned_depts_ints == [int(department or 0)],
                'completed': conf.completed(attendee)
            }

        def jobs_for_signups(self):
            fields = ['name', 'location_label', 'description', 'weight', 'start_time_local', 'duration', 'weighted_hours', 'restricted', 'extra15', 'taken']
            jobs = self.logged_in_volunteer().possible_and_current
            restricted_hours = set()
            for job in jobs:
                if job.restricted:
                    restricted_hours.add(frozenset(job.hours))
            return [job.to_dict(fields) for job in jobs if job.restricted or frozenset(job.hours) not in restricted_hours]

        def get_account_by_email(self, email):
            return self.query(AdminAccount).join(Attendee).filter(func.lower(Attendee.email) == func.lower(email)).one()
            
        def age_group_from_birthdate(self, birthdate):
            if not birthdate: return None
            calc_date = EPOCH.date() if date.today() <= EPOCH.date() else date.today()
            attendee_age = int((calc_date - birthdate).days / 365.2425)

            age_groups = self.query(AgeGroup)
            for current_age_group in age_groups:
                if current_age_group.min_age <= attendee_age <= current_age_group.max_age:
                    return current_age_group
            return None

        def no_email(self, subject):
            return not self.query(Email).filter_by(subject=subject).all()

        def season_pass(self, id):
            pss = self.query(PrevSeasonSupporter).filter_by(id=id).all()
            if pss:
                return pss[0]
            else:
                attendee = self.attendee(id)
                assert attendee.amount_extra >= SEASON_LEVEL
                return attendee

        def season_passes(self):
            attendees = {a.email: a for a in self.query(Attendee).filter(Attendee.amount_extra >= SEASON_LEVEL).all()}
            prev = [pss for pss in self.query(PrevSeasonSupporter).all() if pss.email not in attendees]
            return prev + list(attendees.values())

        def lookup_attendee(self, full_name, email, zip_code):
            words = full_name.split()
            for i in range(1, len(words)):
                first, last = ' '.join(words[:i]), ' '.join(words[i:])
                attendee = self.query(Attendee).iexact(first_name=first, last_name=last, email=email, zip_code=zip_code).all()
                if attendee:
                    return attendee[0]
            raise ValueError('attendee not found')

        def next_badge_num(self, badge_type):
            #assert_badge_locked()
            badge_type = int(badge_type)

            if badge_type not in PREASSIGNED_BADGE_TYPES:
                return 0

            sametype = self.query(Attendee).filter(Attendee.badge_type == badge_type, Attendee.badge_num > 0)
            if sametype.count():
                next = 1 + sametype.order_by(Attendee.badge_num.desc()).first().badge_num
            else:
                next = BADGE_RANGES[badge_type][0]

            for attendee in [m for m in chain(self.new, self.dirty) if isinstance(m, Attendee)]:
                if attendee.badge_type == badge_type:
                    next = max(next, 1 + attendee.badge_num)

            return next

        def shift_badges(self, badge_type, badge_num, *, until=MAX_BADGE, **direction):
            #assert_badge_locked()
            assert not any(param for param in direction if param not in ['up', 'down']), 'unknown parameters'
            assert len(direction) < 2, 'you cannot specify both up and down parameters'
            down = (not direction['up']) if 'up' in direction else direction.get('down', True)
            if SHIFT_CUSTOM_BADGES:
                shift = -1 if down else 1
                for a in self.query(Attendee).filter(Attendee.badge_type == badge_type,
                                                     Attendee.badge_num >= badge_num,
                                                     Attendee.badge_num <= until,
                                                     Attendee.badge_num != 0):
                    a.badge_num += shift

        def change_badge(self, attendee, badge_type, badge_num=None):
            #assert_badge_locked()
            badge_type = int(badge_type)
            old_badge_num = attendee.badge_num
            old_badge_type = attendee.badge_type

            out_of_range = check_range(badge_num, badge_type)
            if out_of_range:
                return out_of_range
<<<<<<< HEAD
            else:
                if badge_type not in PREASSIGNED_BADGE_TYPES and old_badge_type in PREASSIGNED_BADGE_TYPES:
=======
            elif CUSTOM_BADGES_REALLY_ORDERED:
                if badge_type in PREASSIGNED_BADGE_TYPES and old_badge_type not in PREASSIGNED_BADGE_TYPES:
                    return 'Custom badges have already been ordered; you can add new staffers by giving them an Attendee badge with a Volunteer Ribbon'
                elif PRE_CON and badge_type not in PREASSIGNED_BADGE_TYPES and old_badge_type in PREASSIGNED_BADGE_TYPES:
>>>>>>> e95c2647
                    attendee.badge_num = 0
                    return 'Badge updated'

            if AT_OR_POST_CON:
                badge_num = int(badge_num)
                if not CUSTOM_BADGES_REALLY_ORDERED and not badge_num and badge_type in PREASSIGNED_BADGE_TYPES:
                    return 'You must assign a badge number for pre-assigned badge types'
                elif badge_num:
                    existing = self.query(Attendee).filter_by(badge_type=badge_type, badge_num=badge_num)
                    if existing.count():
                        return 'That badge number already belongs to {!r}'.format(existing.first().full_name)
                    attendee.badge_type, attendee.badge_num = badge_type, badge_num
                elif attendee.checked_in:
                    return 'You cannot unset the badge number of a checked-in attendee'
                elif attendee.badge_type in PREASSIGNED_BADGE_TYPES:
                    return 'You cannot unset the badge number of a preassigned badge type'
                else:
                    attendee.badge_type, attendee.badge_num = badge_type, badge_num
            elif old_badge_num and old_badge_type == badge_type:
                next = self.next_badge_num(badge_type) - 1
                new_badge_num = min(int(badge_num or MAX_BADGE), next)
                if old_badge_num < new_badge_num:
                    self.shift_badges(badge_type, old_badge_num, down=True, until=new_badge_num)
                else:
                    self.shift_badges(badge_type, new_badge_num, up=True, until=old_badge_num)
                attendee.badge_num = new_badge_num
            else:
                if old_badge_num:
                    self.shift_badges(old_badge_type, old_badge_num, down=True)

                next = self.next_badge_num(badge_type)
                new_badge_num = int(badge_num or next)
                if new_badge_num < next:
                    self.shift_badges(badge_type, new_badge_num, up=True)
                    attendee.badge_num = new_badge_num
                else:
                    attendee.badge_num = next
                attendee.badge_type = badge_type

            if AT_THE_CON or attendee.badge_num <= next:
                return 'Badge updated'
            else:
                return 'That badge number was too high, so the next available badge was assigned instead'

        def everyone(self):
            attendees = self.query(Attendee).options(joinedload(Attendee.group)).all()
            groups = self.query(Group).options(joinedload(Group.attendees)).all()
            return attendees, groups

        def staffers(self):
            return self.query(Attendee) \
                       .filter_by(staffing=True) \
                       .options(joinedload(Attendee.group)) \
                       .order_by(Attendee.full_name)

        def single_dept_heads(self, dept=None):
            assigned = {'assigned_depts': str(dept)} if dept else {}
            return self.query(Attendee) \
                       .filter_by(ribbon=DEPT_HEAD_RIBBON, **assigned) \
                       .order_by(Attendee.full_name).all()

        def match_to_group(self, attendee, group):
            with BADGE_LOCK:
                available = [a for a in group.attendees if a.is_unassigned]
                matching = [a for a in available if a.badge_type == attendee.badge_type]
                if not available:
                    return 'The last badge for that group has already been assigned by another station'
                elif not matching:
                    return 'Badge #{} is a {} badge, but {} has no badges of that type'.format(attendee.badge_num, attendee.badge_type_label, group.name)
                else:
                    for attr in ['group', 'paid', 'amount_paid', 'ribbon']:
                        setattr(attendee, attr, getattr(matching[0], attr))
                    self.delete(matching[0])
                    self.add(attendee)
                    self.commit()

        def everything(self, location=None):
            location_filter = [Job.location == location] if location else []
            jobs = self.query(Job) \
                       .filter(*location_filter) \
                       .options(joinedload(Job.shifts)) \
                       .order_by(Job.start_time, Job.duration, Job.name).all()
            shifts = self.query(Shift) \
                         .filter(*location_filter) \
                         .options(joinedload(Shift.job), joinedload(Shift.attendee)) \
                         .join(Shift.job).order_by(Job.start_time).all()
            attendees = [a for a in self.query(Attendee)
                                        .filter_by(staffing=True)
                                        .options(joinedload(Attendee.shifts), joinedload(Attendee.group))
                                        .order_by(Attendee.full_name).all()
                         if AT_THE_CON or not location or int(location) in a.assigned_depts_ints]
            for job in jobs:
                job._available_staffers = [a for a in attendees if not job.restricted or a.trusted]
            return jobs, shifts, attendees

        def search(self, text, *filters):
            attendees = self.query(Attendee).outerjoin(Attendee.group).options(joinedload(Attendee.group)).filter(*filters)
            if ':' in text:
                target, term = text.split(':', 1)
                if target == 'email':
                    return attendees.icontains(Attendee.email, term.strip())
                elif target == 'group':
                    return attendees.icontains(Group.name, term.strip())

            terms = text.split()
            if len(terms) == 2:
                first, last = terms
                if first.endswith(','):
                    last, first = first.strip(','), last
                return attendees.icontains(first_name=first, last_name=last)
            elif len(terms) == 1 and terms[0].endswith(','):
                return attendees.icontains(last_name=terms[0].rstrip(','))
            elif len(terms) == 1 and terms[0].isdigit():
                return attendees.filter(Attendee.badge_num == terms[0])
            elif len(terms) == 1 and re.match('[a-z0-9]{8}-[a-z0-9]{4}-[a-z0-9]{4}-[a-z0-9]{4}-[a-z0-9]{4}', terms[0]):
                return attendees.filter(or_(Attendee.id == terms[0], Group.id == terms[0]))
            else:
                checks = [Group.name.ilike('%' + text + '%')]
                for attr in ['first_name', 'last_name', 'badge_printed_name', 'email', 'comments', 'admin_notes', 'for_review']:
                    checks.append(getattr(Attendee, attr).ilike('%' + text + '%'))
                return attendees.filter(or_(*checks))

        def delete_from_group(self, attendee, group):
            '''
            Sometimes we want to delete an attendee badge which is part of a group.  In most cases, we could just
            say "session.delete(attendee)" but sometimes we need to make sure that the attendee is ALSO removed
            from the "group.attendees" list before we commit, since the number of attendees in a group is used in
            our presave_adjustments() code to update the group price.  So anytime we delete an attendee in a group,
            we should use this method.
            '''
            self.delete(attendee)
            group.attendees.remove(attendee)

        def assign_badges(self, group, new_badge_count, **extra_create_args):
            diff = int(new_badge_count) - group.badges
            sorted_unassigned = sorted(group.floating, key=lambda a: a.registered)
            if diff > 0:
                for i in range(diff):
                    group.attendees.append(Attendee(badge_type=group.new_badge_type, ribbon=group.new_ribbon, paid=PAID_BY_GROUP, **extra_create_args))
            elif diff < 0:
                if len(group.floating) < abs(diff):
                    return 'You cannot reduce the number of badges for a group to below the number of assigned badges'
                else:
                    for attendee in sorted_unassigned[:abs(diff)]:
                        self.delete_from_group(attendee, group)

        def assign(self, attendee_id, job_id):
            job = self.job(job_id)
            attendee = self.attendee(attendee_id)

            if job.restricted and not attendee.trusted:
                return 'You cannot assign an untrusted attendee to a restricted shift'

            if job.slots <= len(job.shifts):
                return 'All slots for this job have already been filled'

            if not job.no_overlap(attendee):
                return 'This volunteer is already signed up for a shift during that time'

            self.add(Shift(attendee=attendee, job=job))
            self.commit()

        def affiliates(self):
            amounts = defaultdict(int, {a:-i for i,a in enumerate(DEFAULT_AFFILIATES)})
            for aff, amt in self.query(Attendee.affiliate, Attendee.amount_extra) \
                                .filter(and_(Attendee.amount_extra > 0, Attendee.affiliate != '')):
                amounts[aff] += amt
            return [{
                'id': aff,
                'text': aff,
                'total': max(0, amt)
            } for aff, amt in sorted(amounts.items(), key=lambda tup: -tup[1])]


def _make_getter(model):
    def getter(self, params=None, *, bools=(), checkgroups=(), allowed=(), restricted=False, ignore_csrf=False, **query):
        if query:
            return self.query(model).filter_by(**query).one()
        elif isinstance(params, str):
            return self.query(model).filter_by(id=params).one()
        else:
            params = params.copy()
            id = params.pop('id', 'None')
            if id == 'None':
                inst = model()
            else:
                inst = self.query(model).filter_by(id=id).one()

            if not ignore_csrf:
                assert not {k for k in params if k not in allowed} or cherrypy.request.method == 'POST', 'POST required'
            inst.apply(params, bools=bools, checkgroups=checkgroups, restricted=restricted, ignore_csrf=ignore_csrf)
            return inst
    return getter

for _model in Session.all_models():
    setattr(Session.SessionMixin, _model.__tablename__, _make_getter(_model))

def _presave_adjustments(session, context, instances='deprecated'):
    BADGE_LOCK.acquire()
    for model in chain(session.dirty, session.new):
        model.presave_adjustments()
    for model in session.deleted:
        model.on_delete()

def _release_badge_lock(session, context):
    try:
        BADGE_LOCK.release()
    except:
        log.error('failed releasing BADGE_LOCK after session flush; this should never actually happen, but we want to just keep going if it ever does')

def _release_badge_lock_on_error(*args, **kwargs):
    try:
        BADGE_LOCK.release()
    except:
        log.warn('failed releasing BADGE_LOCK on db error; these errors should not happen in the first place and we do not expect releasing the lock to fail when they do, but we still want to keep going if/when this does occur')

def _track_changes(session, context, instances='deprecated'):
    for action, instances in {CREATED: session.new, UPDATED: session.dirty, DELETED: session.deleted}.items():
        for instance in instances:
            if instance.__class__ not in Tracking.UNTRACKED:
                Tracking.track(action, instance)

def register_session_listeners():
    listen(Session.session_factory, 'before_flush', _presave_adjustments)
    listen(Session.session_factory, 'before_flush', _track_changes)
    listen(Session.session_factory, 'after_flush', _release_badge_lock)
    listen(Session.engine, 'dbapi_error', _release_badge_lock_on_error)
register_session_listeners()<|MERGE_RESOLUTION|>--- conflicted
+++ resolved
@@ -25,7 +25,6 @@
 
 class utcnow(FunctionElement):
     type = UTCDateTime()
-
 
 @compiles(utcnow, 'postgresql')
 def pg_utcnow(element, compiler, **kw):
@@ -508,7 +507,7 @@
 
         if self.badge_type == PSEUDO_GROUP_BADGE:
             self.badge_type = ATTENDEE_BADGE
-        elif self.badge_type == PSEUDO_DEALER_BADGE or self.badge_type == IND_DEALER_BADGE:
+        elif self.badge_type == PSEUDO_DEALER_BADGE:
             self.badge_type = ATTENDEE_BADGE
             self.ribbon = DEALER_RIBBON
 
@@ -1387,21 +1386,13 @@
             out_of_range = check_range(badge_num, badge_type)
             if out_of_range:
                 return out_of_range
-<<<<<<< HEAD
             else:
                 if badge_type not in PREASSIGNED_BADGE_TYPES and old_badge_type in PREASSIGNED_BADGE_TYPES:
-=======
-            elif CUSTOM_BADGES_REALLY_ORDERED:
-                if badge_type in PREASSIGNED_BADGE_TYPES and old_badge_type not in PREASSIGNED_BADGE_TYPES:
-                    return 'Custom badges have already been ordered; you can add new staffers by giving them an Attendee badge with a Volunteer Ribbon'
-                elif PRE_CON and badge_type not in PREASSIGNED_BADGE_TYPES and old_badge_type in PREASSIGNED_BADGE_TYPES:
->>>>>>> e95c2647
                     attendee.badge_num = 0
                     return 'Badge updated'
 
             if AT_OR_POST_CON:
-                badge_num = int(badge_num)
-                if not CUSTOM_BADGES_REALLY_ORDERED and not badge_num and badge_type in PREASSIGNED_BADGE_TYPES:
+                if not badge_num and badge_type in PREASSIGNED_BADGE_TYPES:
                     return 'You must assign a badge number for pre-assigned badge types'
                 elif badge_num:
                     existing = self.query(Attendee).filter_by(badge_type=badge_type, badge_num=badge_num)
