--- conflicted
+++ resolved
@@ -76,17 +76,12 @@
             }
               
     @check_if_can_reg
-<<<<<<< HEAD
-    def dealer_registration(self, message=''):
-        return self.form(badge_type=PSEUDO_DEALER_BADGE)
-=======
     def badge_choice(self, message=''):
         return {'message': message}
         
     @check_if_can_reg
     def dealer_registration(self, message=''):
         return self.form(badge_type=2)
->>>>>>> c8738e94
 
     @check_if_can_reg
     def form(self, session, message='', edit_id=None, **params):
@@ -108,11 +103,7 @@
         if not attendee.badge_type:
             attendee.badge_type = ATTENDEE_BADGE
         if attendee.badge_type not in state.PREREG_BADGE_TYPES:
-<<<<<<< HEAD
-            raise HTTPRedirect('form?message={}', 'Invalid badge type!')
-=======
             raise HTTPRedirect('badge_choice?message={}', 'Invalid badge type!')
->>>>>>> c8738e94
             
         if attendee.is_dealer and not state.DEALER_REG_OPEN:
             return render('static_views/dealer_reg_closed.html') if state.AFTER_DEALER_REG_SHUTDOWN else render('static_views/dealer_reg_not_open.html')
@@ -221,11 +212,7 @@
         self.paid_preregs.extend(charge.targets)
         raise HTTPRedirect('paid_preregistrations?payment_received={}', charge.dollar_amount)
 
-<<<<<<< HEAD
     def paid_preregistrations(self, session, payment_received=None):
-=======
-    def paid_preregistrations(self, session):
->>>>>>> c8738e94
         if not self.paid_preregs:
             raise HTTPRedirect('index')
         else:
@@ -235,14 +222,10 @@
                     session.refresh(prereg)
                 except:
                     pass  # this badge must have subsequently been transferred or deleted
-<<<<<<< HEAD
             return {
                 'preregs': preregs,
                 'total_cost': payment_received
             }
-=======
-            return {'preregs': preregs}
->>>>>>> c8738e94
 
     def delete(self, id):
         self.unpaid_preregs.pop(id, None)
