from uber.common import *

_checkboxes = ['staffing', 'can_spam', 'international', 'no_cellphone']

def to_sessionized(attendee, group):
    if group.badges:
        return Charge.to_sessionized(group)
    else:
        return Charge.to_sessionized(attendee)

def check_prereg_reqs(attendee):
    if attendee.badge_type == PSEUDO_DEALER_BADGE and not attendee.cellphone:
        return 'Your phone number is required'
    elif attendee.amount_extra >= SHIRT_LEVEL and attendee.shirt == NO_SHIRT:
        return 'Your shirt size is required'

def check_dealer(group):
    if not group.address:
        return 'Dealers are required to provide an address for tax purposes'
    elif not group.wares:
        return 'You must provide a detail explanation of what you sell for us to evaluate your submission'
    elif not group.website:
        return "Please enter your business' website address"
    elif not group.description:
        return "Please provide a brief description of your business for our website's Confirmed Vendors page"

def send_banned_email(attendee):
    try:
        send_email(REGDESK_EMAIL, REGDESK_EMAIL, 'Banned attendee registration',
                   render('emails/reg_workflow/banned_attendee.txt', {'attendee': attendee}), model='n/a')
    except:
        log.error('unable to send banned email about {}', attendee)

@all_renderable()
class Root:
    @property
    def unpaid_preregs(self):
        return cherrypy.session.setdefault('unpaid_preregs', OrderedDict())

    @property
    def paid_preregs(self):
        return cherrypy.session.setdefault('paid_preregs', [])

    def _get_unsaved(self, id, if_not_found=HTTPRedirect('index')):
        if id in self.unpaid_preregs:
            target = Charge.from_sessionized(self.unpaid_preregs[id])
            if isinstance(target, Attendee):
                return target, Group()
            else:
                [leader] = [a for a in target.attendees if not a.is_unassigned]
                return leader, target
        else:
            raise if_not_found

    def stats(self):
        cherrypy.response.headers["Access-Control-Allow-Origin"] = "*"
        return json.dumps({
            'badges_sold': state.BADGES_SOLD,
            'remaining_badges': max(0, MAX_BADGE_SALES - state.BADGES_SOLD),

            'server_current_timestamp': int(datetime.utcnow().timestamp()),
            'warn_if_server_browser_time_mismatch': WARN_IF_SERVER_BROWSER_TIME_MISMATCH
        })

    def check_prereg(self):
        return json.dumps({'force_refresh': state.AFTER_PREREG_TAKEDOWN or state.BADGES_SOLD >= MAX_BADGE_SALES})

    def check_if_preregistered(self, session, message="", **params):
        if 'email' in params:
            attendee = session.query(Attendee).filter(func.lower(Attendee.email) == func.lower(params['email'])).first()
            message = "Thank you! You will receive a confirmation email if you are registered for "+EVENT_NAME_AND_YEAR+"."
            subject = EVENT_NAME_AND_YEAR+' Registration Confirmation'

            if attendee:
                last_email = session.query(Email)\
                                  .filter(and_(Email.dest == attendee.email, Email.subject == subject))\
                                  .order_by(Email.when.desc()).first()
                if not last_email or last_email.when < (localized_now() - timedelta(days=7)):
                    send_email(REGDESK_EMAIL, attendee.email, subject, render('emails/reg_workflow/prereg_check.html', {
                        'attendee': attendee }), model=attendee)
        return {'message': message}


    @check_if_can_reg
    def index(self, message=''):
        if not self.unpaid_preregs:
            raise HTTPRedirect('form?message={}', message) if message else HTTPRedirect('form')
        else:
            return {
                'message': message,
                'charge': Charge(listify(self.unpaid_preregs.values()))
            }
              
    @check_if_can_reg
    def badge_choice(self, message=''):
        return {'message': message}
        
    @check_if_can_reg
    def dealer_registration(self, message=''):
        return self.form(badge_type=2)

    @check_if_can_reg
    def form(self, session, message='', edit_id=None, **params):
        if MODE == 'magstock':
            if params.get('buy_shirt') != 'on':
                params['shirt'] = NO_SHIRT
                params['shirt_color'] = NO_SHIRT

        params['id'] = 'None'   # security!
        if edit_id is not None:
            attendee, group = self._get_unsaved(edit_id, if_not_found=HTTPRedirect('form?message={}', 'That preregistration has already been finalized'))
            attendee.apply(params, bools=_checkboxes)
            group.apply(params)
            params.setdefault('badges', group.badges)
        else:
            attendee = session.attendee(params, bools=_checkboxes, ignore_csrf=True, restricted=True)
            group = session.group(params, ignore_csrf=True, restricted=True)

        if not attendee.badge_type:
            attendee.badge_type = ATTENDEE_BADGE
        if attendee.badge_type not in state.PREREG_BADGE_TYPES:
            raise HTTPRedirect('badge_choice?message={}', 'Invalid badge type!')
            
        if attendee.is_dealer and not state.DEALER_REG_OPEN:
            return render('static_views/dealer_reg_closed.html') if state.AFTER_DEALER_REG_SHUTDOWN else render('static_views/dealer_reg_not_open.html')
            
        if 'first_name' in params:
            message = check(attendee) or check_prereg_reqs(attendee)
            if not message and attendee.badge_type in [PSEUDO_DEALER_BADGE, PSEUDO_GROUP_BADGE]:
                message = check(group)
            elif not message and attendee.badge_type == PSEUDO_DEALER_BADGE:
                message = check_dealer(group)

            if not message:
                if attendee.badge_type in [PSEUDO_DEALER_BADGE, PSEUDO_GROUP_BADGE]:
                    attendee.paid = PAID_BY_GROUP
                    group.attendees = [attendee]
                    session.assign_badges(group, params['badges'])
                    if attendee.badge_type == PSEUDO_GROUP_BADGE:
                        group.tables = 0
                    else:
                        group.status = WAITLISTED if state.AFTER_DEALER_REG_DEADLINE else UNAPPROVED

                if attendee.is_dealer:
                    session.add_all([attendee, group])
                    session.commit()
                    send_email(MARKETPLACE_EMAIL, MARKETPLACE_EMAIL, 'Dealer application received',
                               render('emails/dealers/reg_notification.txt', {'group': group}), model=group)
                    send_email(MARKETPLACE_EMAIL, group.leader.email, 'Dealer Application Received',
                               render('emails/dealers/dealer_received.txt', {'group': group}), model=group)
                    raise HTTPRedirect('dealer_confirmation?id={}', group.id)
                else:
                    target = group if group.badges else attendee
                    track_type = EDITED_PREREG if target.id in self.unpaid_preregs else UNPAID_PREREG
                    self.unpaid_preregs[target.id] = to_sessionized(attendee, group)
                    Tracking.track(track_type, attendee)
                    if group.badges:
                        Tracking.track(track_type, group)

                if session.query(Attendee).filter_by(first_name=attendee.first_name, last_name=attendee.last_name, email=attendee.email).count():
                    raise HTTPRedirect('duplicate?id={}', group.id if attendee.paid == PAID_BY_GROUP else attendee.id)

                if attendee.full_name in BANNED_ATTENDEES:
                    raise HTTPRedirect('banned?id={}', group.id if attendee.paid == PAID_BY_GROUP else attendee.id)

                raise HTTPRedirect('index')
        else:
            if edit_id is None:
                attendee.can_spam = True    # only defaults to true for these forms
            if attendee.badge_type == PSEUDO_DEALER_BADGE and state.AFTER_DEALER_REG_DEADLINE:
                message = 'Dealer registration is closed, but you can fill out this form to add yourself to our waitlist'

        return {
            'message':    message,
            'attendee':   attendee,
            'group':      group,
            'edit_id':    edit_id,
            'badges':     params.get('badges'),
            'affiliates': session.affiliates()
        }

    def duplicate(self, session, id):
        attendee, group = self._get_unsaved(id)
        orig = session.query(Attendee).filter_by(first_name=attendee.first_name, last_name=attendee.last_name, email=attendee.email).first()
        if not orig:
            raise HTTPRedirect('index')

        return {
            'duplicate': attendee,
            'attendee': orig
        }

    def banned(self, id):
        attendee, group = self._get_unsaved(id)
        return {'attendee': attendee}

    @credit_card
    def prereg_payment(self, session, payment_id, stripeToken):
        charge = Charge.get(payment_id)
        if not charge.total_cost:
            message = 'Your preregistration has already been paid for, so your credit card has not been charged'
        elif charge.amount != charge.total_cost:
            message = 'Our preregistration price has gone up; please fill out the payment form again at the higher price'
        else:
            message = charge.charge_cc(stripeToken)

        if message:
            raise HTTPRedirect('index?message={}', message)

        for attendee in charge.attendees:
            attendee.paid = HAS_PAID
            attendee.amount_paid = attendee.total_cost
            session.add(attendee)
            if attendee.full_name in BANNED_ATTENDEES:
                send_banned_email(attendee)

        for group in charge.groups:
            group.amount_paid = group.default_cost - group.amount_extra
            for attendee in group.attendees:
                if attendee.amount_extra:
                    attendee.amount_paid = attendee.amount_extra
            session.add(group)
            session.commit()  # commit now so group.leader will resolve
            if group.leader.full_name in BANNED_ATTENDEES:
                send_banned_email(group.leader)

        self.unpaid_preregs.clear()
        self.paid_preregs.extend(charge.targets)
        raise HTTPRedirect('paid_preregistrations?payment_received={}', charge.dollar_amount)

    def paid_preregistrations(self, session, payment_received=None):
        if not self.paid_preregs:
            raise HTTPRedirect('index')
        else:
            preregs = [session.merge(Charge.from_sessionized(d)) for d in self.paid_preregs]
            for prereg in preregs:
                try:
                    session.refresh(prereg)
                except:
                    pass  # this badge must have subsequently been transferred or deleted
            return {
                'preregs': preregs,
                'total_cost': payment_received
            }

    def delete(self, id):
        self.unpaid_preregs.pop(id, None)
        raise HTTPRedirect('index?message={}', 'Preregistration deleted')

    def dealer_confirmation(self, session, id):
        return {'group': session.group(id)}

    def group_members(self, session, id, message=''):
        group = session.group(id)
        return {
            'group':   group,
            'charge':  Charge(group),
            'message': message
        }

    def register_group_member(self, session, group_id, message='', **params):
        group = session.group(group_id)
        attendee = session.attendee(params, bools=_checkboxes, restricted=True)
        if 'first_name' in params:
            message = check(attendee) or check_prereg_reqs(attendee)
            if not message and not params['first_name']:
                message = 'First and Last Name are required fields'
            if not message:
                if not group.floating:
                    raise HTTPRedirect('group_members?id={}&message={}', group_id, 'No more unassigned badges exist in this group')

                if attendee.full_name in BANNED_ATTENDEES:
                    send_banned_email(attendee)

                badge_being_claimed = group.floating[0]
                attendee.registered = badge_being_claimed.registered
                attendee.badge_type = badge_being_claimed.badge_type
                attendee.ribbon = badge_being_claimed.ribbon
                session.delete_from_group(badge_being_claimed, group)

                group.attendees.append(attendee)
                attendee.paid = PAID_BY_GROUP
                session.add(attendee)
                if attendee.amount_unpaid:
                    raise HTTPRedirect('group_extra_payment_form?id={}', attendee.id)
                else:
                    raise HTTPRedirect('group_members?id={}&message={}', group.id, 'Badge registered successfully')
        else:
            attendee.can_spam = True    # only defaults to true for these forms

        return {
            'message':  message,
            'group_id': group_id,
            'attendee': attendee,
            'affiliates': session.affiliates()
        }

    def group_extra_payment_form(self, session, id):
        attendee = session.attendee(id)
        return {
            'attendee': attendee,
            'charge':   Charge(attendee, description = '{} kicking in extra'.format(attendee.full_name))
        }

    def group_undo_extra_payment(self, session, id):
        attendee = session.attendee(id)
        attendee.amount_extra -= attendee.amount_unpaid
        raise HTTPRedirect('group_members?id={}&message={}', attendee.group_id, 'Extra payment undone')

    @credit_card
    def process_group_payment(self, session, payment_id, stripeToken):
        charge = Charge.get(payment_id)
        [group] = charge.groups
        message = charge.charge_cc(stripeToken)
        if message:
            raise HTTPRedirect('group_members?id={}&message={}', group.id, message)
        else:
            group.amount_paid += charge.dollar_amount
            session.merge(group)
            raise HTTPRedirect('group_members?id={}&message={}', group.id, 'Your payment has been accepted!')

    @credit_card
    def process_group_member_payment(self, session, payment_id, stripeToken):
        charge = Charge.get(payment_id)
        [attendee] = charge.attendees
        attendee = session.merge(attendee)
        message = charge.charge_cc(stripeToken)
        if message:
            attendee.amount_extra -= attendee.amount_unpaid
            raise HTTPRedirect('group_members?id={}&message={}', attendee.group_id, message)
        else:
            attendee.amount_paid += charge.dollar_amount
            raise HTTPRedirect('group_members?id={}&message={}', attendee.group_id, 'Extra payment accepted')

    @csrf_protected
    def unset_group_member(self, session, id):
        attendee = session.attendee(id)
        try:
            send_email(REGDESK_EMAIL, attendee.email, '{EVENT_NAME} group registration dropped',
                       render('emails/reg_workflow/group_member_dropped.txt', {'attendee': attendee}), model=attendee)
        except:
            log.error('unable to send group unset email', exc_info=True)

        session.assign_badges(attendee.group, attendee.group.badges + 1, registered=attendee.registered)
        session.delete_from_group(attendee, attendee.group)
        raise HTTPRedirect('group_members?id={}&message={}', attendee.group_id, 'Attendee unset; you may now assign their badge to someone else')

    def add_group_members(self, session, id, count):
        group = session.group(id)
        if AT_OR_POST_CON:
            raise HTTPRedirect('group_members?id={}&message={}', group.id, 'You cannot add members after the event has started')
        elif int(count) < group.min_badges_addable:
            raise HTTPRedirect('group_members?id={}&message={}', group.id, 'This group cannot add fewer than {} badges'.format(group.min_badges_addable))

        charge = Charge(group, amount = 100 * int(count) * state.GROUP_PRICE, description = '{} extra badges for {}'.format(count, group.name))
        return {
            'count': count,
            'group': group,
            'charge': charge
        }

    @credit_card
    def pay_for_extra_members(self, session, payment_id, stripeToken):
        charge = Charge.get(payment_id)
        [group] = charge.groups
        badges_to_add = charge.dollar_amount // state.GROUP_PRICE
        if charge.dollar_amount % state.GROUP_PRICE:
            message = 'Our preregistration price has gone up since you tried to add the badges; please try again'
        else:
            message = charge.charge_cc(stripeToken)

        if message:
            raise HTTPRedirect('group_members?id={}&message={}', group.id, message)
        else:
            session.assign_badges(group, group.badges + badges_to_add)
            group.amount_paid += charge.dollar_amount
            session.merge(group)
            raise HTTPRedirect('group_members?id={}&message={}', group.id, 'You payment has been accepted and the badges have been added to your group')

    def transfer_badge(self, session, message='', **params):
        old = session.attendee(params['id'])
<<<<<<< HEAD
        assert old.is_transferable, 'This badge is not transferable'
=======
        assert old.is_transferable, 'This badge is not transferrable'
>>>>>>> e95c2647
        session.expunge(old)
        attendee = session.attendee(params, bools=_checkboxes, restricted=True)

        if 'first_name' in params:
            message = check(attendee) or check_prereg_reqs(attendee)
            if not message and (not params['first_name'] and not params['last_name']):
                message = 'First and Last names are required.'
            if not message:
                subject, body = EVENT_NAME + ' Registration Transferred', render('emails/reg_workflow/badge_transfer.txt', {'new': attendee, 'old': old})
                try:
                    send_email(REGDESK_EMAIL, [old.email, attendee.email, REGDESK_EMAIL], subject, body, model=attendee)
                except:
                    log.error('unable to send badge change email', exc_info = True)

                if attendee.full_name in BANNED_ATTENDEES:
                    send_banned_email(attendee)

                if attendee.group_id:
                    raise HTTPRedirect('group_members?id={}&message={}', attendee.group_id, 'Registration successfully transferred')
                else:
                    raise HTTPRedirect('confirm?id={}&message={}', attendee.id, 'Your registration has been transferred')
        else:
            for attr in ['first_name','last_name','email','zip_code','international','ec_phone','cellphone','interests','age_group','staffing','requested_depts']:
                setattr(attendee, attr, getattr(Attendee(), attr))

        return {
            'old':      old,
            'attendee': attendee,
            'message':  message
        }

    def confirm(self, session, message='', return_to='confirm', **params):
        attendee = session.attendee(params, bools=_checkboxes, restricted=True)

        placeholder = attendee.placeholder
        if 'email' in params:
            attendee.placeholder = False
            message = check(attendee) or check_prereg_reqs(attendee)
            if not message:
                if placeholder:
                    message = 'Your registration has been confirmed.'
                else:
                    message = 'Your information has been updated.'

                page = ('confirm?id=' + attendee.id + '&') if return_to == 'confirm' else (return_to + '?')
                if attendee.amount_unpaid:
                    cherrypy.session['return_to'] = page
                    raise HTTPRedirect('attendee_donation_form?id={}', attendee.id)
                else:
                    raise HTTPRedirect(page + 'message=' + message)

        elif attendee.amount_unpaid and attendee.zip_code:  # don't skip to payment until the form is filled out
            raise HTTPRedirect('attendee_donation_form?id={}&message={}', attendee.id, message)

        attendee.placeholder = placeholder
        if not message and attendee.placeholder:
            message = 'You are not yet registered!  You must fill out this form to complete your registration.'
        elif not message:
            message = 'You are already registered but you may update your information with this form.'

        return {
            'return_to':  return_to,
            'attendee':   attendee,
            'message':    message,
            'affiliates': session.affiliates()
        }

    def guest_food(self, session, id):
        attendee = session.attendee(id)
        assert attendee.badge_type == GUEST_BADGE, 'This form is for guests only'
        cherrypy.session['staffer_id'] = attendee.id
        raise HTTPRedirect('../signups/food_restrictions')

    def attendee_donation_form(self, session, id, message=''):
        attendee = session.attendee(id)
        return {
            'message': message,
            'attendee': attendee,
            'charge': Charge(attendee, description = '{}{}'.format(attendee.full_name, '' if attendee.overridden_price else ' kicking in extra'))
        }

    def undo_attendee_donation(self, session, id):
        attendee = session.attendee(id)
        attendee.amount_extra = max(0, attendee.amount_extra - attendee.amount_unpaid)
        raise HTTPRedirect(cherrypy.session.pop('return_to', 'confirm?id=' + id))

    @credit_card
    def process_attendee_donation(self, session, payment_id, stripeToken):
        charge = Charge.get(payment_id)
        [attendee] = charge.attendees
        message = charge.charge_cc(stripeToken)
        return_to = cherrypy.session.pop('return_to', 'confirm?id=' + attendee.id + '&') + 'message={}'
        if message:
            raise HTTPRedirect(return_to, message)
        else:
            attendee.amount_paid += charge.dollar_amount
            if attendee.paid == NOT_PAID and attendee.amount_paid == attendee.total_cost:
                attendee.paid = HAS_PAID
            session.merge(attendee)
            raise HTTPRedirect(return_to, 'Your payment has been accepted, thanks so much!')

    def event(self, session, id, slug, register=None):
        season_pass = session.season_pass(id)
        event = SeasonEvent.instances[slug]
        deadline_passed = localized_now() > event.deadline
        if register and not deadline_passed:
            session.add(SeasonPassTicket(fk_id=season_pass.id, slug=slug))
            raise HTTPRedirect('event?id={}&slug={}', id, slug)

        return {
            'event': event,
            'attendee': season_pass,
            'deadline_passed': deadline_passed,
            'registered': bool(session.query(SeasonPassTicket).filter_by(fk_id=id, slug=slug).count())
        }

    def credit_card_retry(self):
        return {}

if POST_CON:
    @all_renderable()
    class Root:
        def default(self, *args, **kwargs):
            return """
                <html><head></head><body style='text-align:center'>
                    <h2 style='color:red'>Hope you had a great MAGFest!</h2>
                    Preregistration for MAGFest 13 will open in the summer.
                </body></html>
            """

        # TODO: figure out if this is the best way to handle the issue of people not getting shirts
        def shirt_reorder(self, session, message = '', **params):
            attendee = session.attendee(params, restricted = True)
            assert attendee.owed_shirt, "There's no record of {} being owed a tshirt".format(attendee.full_name)
            if 'address' in params:
                if attendee.shirt in [NO_SHIRT, SIZE_UNKNOWN]:
                    message = 'Please select a shirt size.'
                elif not attendee.address:
                    message = 'Your address is required.'
                else:
                    raise HTTPRedirect('shirt?id={}', attendee.id)
            elif attendee.address:
                message = "We've recorded your shirt size and address, which you may update anytime before Jan 31st."

            return {
                'message': message,
                'attendee': attendee
            }<|MERGE_RESOLUTION|>--- conflicted
+++ resolved
@@ -347,9 +347,7 @@
 
     def add_group_members(self, session, id, count):
         group = session.group(id)
-        if AT_OR_POST_CON:
-            raise HTTPRedirect('group_members?id={}&message={}', group.id, 'You cannot add members after the event has started')
-        elif int(count) < group.min_badges_addable:
+        if int(count) < group.min_badges_addable:
             raise HTTPRedirect('group_members?id={}&message={}', group.id, 'This group cannot add fewer than {} badges'.format(group.min_badges_addable))
 
         charge = Charge(group, amount = 100 * int(count) * state.GROUP_PRICE, description = '{} extra badges for {}'.format(count, group.name))
@@ -379,11 +377,7 @@
 
     def transfer_badge(self, session, message='', **params):
         old = session.attendee(params['id'])
-<<<<<<< HEAD
-        assert old.is_transferable, 'This badge is not transferable'
-=======
         assert old.is_transferable, 'This badge is not transferrable'
->>>>>>> e95c2647
         session.expunge(old)
         attendee = session.attendee(params, bools=_checkboxes, restricted=True)
 
