from uber.common import *

def check_everything(attendee):
    if CURRENT_THEME == "magstock":
        shirt_size_selected = attendee.shirt != NO_SHIRT
        shirt_color_selected = attendee.shirt_color != NO_SHIRT
        if shirt_size_selected != shirt_color_selected:
            return 'Shirt color/size not valid combination. Either set both or remove both'

    if AT_THE_CON and attendee.id is None:
        if isinstance(attendee.badge_num, str) or attendee.badge_num < 0:
<<<<<<< HEAD
            if CURRENT_THEME != "magstock":
                return 'Invalid badge number'
            else:
                attendee.badge_num = next_badge_num(attendee.badge_type)

        if attendee.id is None and attendee.badge_num != 0 and Attendee.objects.filter(badge_type=attendee.badge_type, badge_num=attendee.badge_num).count():
=======
            return 'Invalid badge number'
        elif attendee.id is None and attendee.badge_num != 0 and attendee.session.query(Attendee).filter_by(badge_type=attendee.badge_type, badge_num=attendee.badge_num).count():
>>>>>>> 53d6cf7d
            return 'Another attendee already exists with that badge number'

    if attendee.is_dealer and not attendee.group:
        return 'Dealers must be associated with a group'

    message = check(attendee)
    if message:
        return message

    if AT_THE_CON and attendee.age_group == AGE_UNKNOWN and attendee.is_new:
        return "You must enter this attendee's age group"


@all_renderable(PEOPLE)
class Root:
    def index(self, session, message='', page='1', search_text='', uploaded_id='', order='last_name'):
        total_count = session.query(Attendee).count()
        count = 0
        if search_text:
            attendees = session.search(search_text)
            count = attendees.count()
        if not count:
            attendees = session.query(Attendee).options(joinedload(Attendee.group))
            count = total_count

        # TODO: order the empty strings last, which I think is like nullsfirst() or something
        attendees = attendees.order([order, 'first_name'] if order.endswith('last_name') else [order])

        if search_text and count == total_count:
            message = 'No matches found'
        elif search_text and count == 1 and (not AT_THE_CON or search_text.isdigit()):
            raise HTTPRedirect('form?id={}&message={}', attendees.one().id, 'This attendee was the only search result')

        page = int(page)
        pages = range(1, int(math.ceil(count / 100)) + 1)
        attendees = attendees[-100 + 100*page : 100*page]

        return {
            'message':        message if isinstance(message, str) else message[-1],
            'page':           page,
            'pages':          pages,
            'search_text':    search_text,
            'search_results': bool(search_text),
            'attendees':      attendees,
            'order':          Order(order),
            'attendee_count': total_count,
            'checkin_count':  session.query(Attendee).filter(Attendee.checked_in == None).count(),
            'attendee':       session.attendee(uploaded_id) if uploaded_id else None
        }

    def form(self, session, message='', return_to='', omit_badge='', **params):
        attendee = session.attendee(params, checkgroups=['interests','requested_depts','assigned_depts'],
                                    bools=['staffing','trusted','international','placeholder','got_merch','can_spam'])
        if 'first_name' in params:
            attendee.group_id = params['group_opt'] or None
            if AT_THE_CON and omit_badge:
                attendee.badge_num = 0
            message = check_everything(attendee)
            if not message:
                session.add(attendee)
                if return_to:
                    raise HTTPRedirect(return_to + '&message={}', 'Attendee data uploaded')
                else:
                    raise HTTPRedirect('index?uploaded_id={}&message={}&search_text={}', attendee.id, 'has been uploaded',
                        '{} {}'.format(attendee.first_name, attendee.last_name) if AT_THE_CON else '')

        return {
            'message':    message,
            'attendee':   attendee,
            'return_to':  return_to,
            'omit_badge': omit_badge,
            'group_opts': [(g.id, g.name) for g in session.query(Group).order_by(Group.name).all()],
            'unassigned': {group_id: unassigned
                           for group_id, unassigned in session.query(Attendee.group_id, func.count('*'))
                                                              .filter(Attendee.group_id != None, Attendee.first_name == '')
                                                              .group_by(Attendee.group_id).all()}
        }

    def change_badge(self, id, message='', **params):
        attendee = session.attendee(id)
        if 'badge_type' in params:
            preassigned = AT_THE_CON or attendee.badge_type in PREASSIGNED_BADGE_TYPES
            if preassigned:
                message = check(attendee)

            if not message:
                message = session.change_badge(attendee, params['badge_type'], params.get('newnum') or 0)
                raise HTTPRedirect('form?id={}&message={}', attendee.id, message)

        return {
            'message':  message,
            'attendee': attendee
        }

    def history(self, session, id):
        attendee = session.attendee(id)
        return {
            'attendee': attendee,
            'emails':   session.query(Email)
                               .filter(or_(Email.dest == attendee.email,
                                           and_(Email.model == 'Attendee', Email.fk_id == id)))
                               .order_by(Email.when).all(),
            'changes':  session.query(Tracking)
                               .filter(or_(Tracking.links.like('%Attendee({})%'.format(id)),
                                           and_(Tracking.model == 'Attendee', Tracking.fk_id == id)))
                               .order_by(Tracking.when).all()
        }

    @csrf_protected
    def delete(self, session, id, return_to = 'index?'):
        attendee = session.attendee(id)
        session.delete(attendee)
        message = 'Attendee deleted'
        if attendee.group:
            session.add(Attendee(group=attendee.group, paid=attendee.paid,
                                 badge_type=attendee.badge_type, badge_num=attendee.badge_num))
            message = 'Attendee deleted, but badge ' + attendee.badge + ' is still available to be assigned to someone else'

        raise HTTPRedirect(return_to + ('' if return_to[-1] == '?' else '&') + 'message={}', message)

    def goto_volunteer_checklist(self, id):
        cherrypy.session['staffer_id'] = id
        raise HTTPRedirect('../signups/index')

    @ajax
    def record_mpoint_cashout(self, session, badge_num, amount):
        try:
            attendee = session.attendee(badge_num=badge_num)
        except:
            return {'success': False, 'message': 'No one has badge number {}'.format(badge_num)}

        mfc = MPointsForCash(attendee=attendee, amount=amount)
        message = check(mfc)
        if message:
            return {'success': False, 'message': message}
        else:
            session.add(mfc)
            session.commit()
            message = '{mfc.attendee.full_name} exchanged {mfc.amount} MPoints for cash'.format(mfc=mfc)
            return {'id': mfc.id, 'success': True, 'message': message}

    @ajax
    def undo_mpoint_cashout(self, session, id):
        session.delete(session.mpoints_for_cash(id))
        return 'MPoint usage deleted'

    @ajax
    def record_old_mpoint_exchange(self, session, badge_num, mpoints):
        try:
            attendee = session.attendee(badge_num=badge_num)
        except:
            return {'success': False, 'message': 'No one has badge number {}'.format(badge_num)}

        ome = OldMPointExchange(attendee=attendee, mpoints=mpoints)
        message = check(ome)
        if message:
            return {'success': False, 'message': message}
        else:
            session.add(ome)
            session.commit()
            message = "{ome.attendee.full_name} exchanged {ome.mpoints} of last year's MPoints".format(ome=ome)
            return {'id': ome.id, 'success': True, 'message': message}

    @ajax
    def undo_mpoint_exchange(self, session, id):
        session.delete(session.old_mpoint_exchange(id))
        return 'MPoint exchange deleted'

    @ajax
    def record_sale(self, session, badge_num=None, **params):
        params['reg_station'] = cherrypy.session.get('reg_station')
        sale = session.sale(params)
        message = check(sale)
        if not message and badge_num is not None:
            try:
                sale.attendee = Attendee.objects.get(badge_num=badge_num)
            except:
                message = 'No attendee has that badge number'

        if message:
            return {'success': False, 'message': message}
        else:
            session.add(sale)
            session.commit()
            message = '{sale.what} sold{to} for ${sale.cash}{mpoints}' \
                      .format(sale=sale,
                              to=(' to ' + sale.attendee.full_name) if sale.attendee else '',
                              mpoints=' and {} MPoints'.format(sale.mpoints) if sale.mpoints else '')
            return {'id': sale.id, 'success': True, 'message': message}

    @ajax
    def undo_sale(self, session, id):
        session.delete(session.sale(id))
        return 'Sale deleted'

    @ajax
    def check_in(self, session, id, badge_num, age_group, message=''):
        attendee = session.attendee(id)
        pre_badge = attendee.badge_num
        success, increment = True, False

        if not attendee.badge_num:
            if CURRENT_THEME == "magstock":
                if not badge_num or badge_num == 0:
                    badge_num = next_badge_num(attendee.badge_type)

            message = check_range(badge_num, attendee.badge_type)
            if not message:
                maybe_dupe = session.query(Attendee).filter_by(badge_num=badge_num, badge_type=attendee.badge_type)
                if maybe_dupe.count():
                    message = 'That badge number already belongs to ' + maybe_dupe.first().full_name
            success = not message

        if success and attendee.checked_in:
            message = attendee.full_name + ' was already checked in!'
        elif success:
            attendee.checked_in = datetime.now(UTC)
            attendee.age_group = int(age_group)
            if not attendee.badge_num:
                attendee.badge_num = int(badge_num)
            if attendee.paid == NOT_PAID:
                attendee.paid = HAS_PAID
                attendee.amount_paid = attendee.total_cost
                message = '<b>This attendee has not paid for their badge; make them pay ${0}!</b> <br/>'.format(attendee.total_cost)
            session.add(attendee)
            session.commit()
            increment = True
            message += '{0.full_name} checked in as {0.badge} with {0.accoutrements}'.format(attendee)

        return {
            'success':    success,
            'message':    message,
            'increment':  increment,
            'badge':      attendee.badge,
            'paid':       attendee.paid_label,
            'age_group':  attendee.age_group_label,
            'pre_badge':  pre_badge,
            'checked_in': attendee.checked_in and hour_day_format(attendee.checked_in)
        }

    @csrf_protected
    def undo_checkin(self, session, id, pre_badge):
        a = session.attendee(id)
        a.checked_in, a.badge_num = None, pre_badge
        session.add(attendee)
        session.commit()
        return 'Attendee successfully un-checked-in'

    def recent(self, session):
        return {'attendees': session.query(Attendee).order_by(Attendee.registered.desc())}

    def merch(self, message=''):
        return {'message': message}

    @ajax
    def check_merch(self, session, badge_num):
        id = shirt = None
        if not (badge_num.isdigit() and 0 < int(badge_num) < 99999):
            message = 'Invalid badge number'
        else:
            results = session.query(Attendee).filter_by(badge_num=badge_num)
            if results.count() != 1:
                message = 'No attendee has badge number {}'.format(badge_num)
            else:
                attendee = results.one()
                if not attendee.merch:
                    message = '{a.full_name} ({a.badge}) has no merch'.format(a = attendee)
                elif attendee.got_merch:
                    message = '{a.full_name} ({a.badge}) already got {a.merch}'.format(a = attendee)
                else:
                    id = attendee.id
                    shirt = (attendee.shirt or SIZE_UNKNOWN) if attendee.gets_shirt else NO_SHIRT
                    message = '{a.full_name} ({a.badge}) has not yet received {a.merch}'.format(a=attendee)
        return {
            'id': id,
            'shirt': shirt,
            'message': message
        }

    @ajax
    def give_merch(self, session, id, shirt_size, no_shirt):
        try:
            shirt_size = int(shirt_size)
        except:
            shirt_size = None

        success = False
        attendee = session.attendee(id)
        if not attendee.merch:
            message = '{} has no merch'.format(attendee.full_name)
        elif attendee.got_merch:
            message = '{} already got {}'.format(attendee.full_name, attendee.merch)
        elif shirt_size == SIZE_UNKNOWN:
            message = 'You must select a shirt size'
        else:
            if no_shirt:
                message = '{} is now marked as having received all of the following (EXCEPT FOR THE SHIRT): {}'
            else:
                message = '{} is now marked as having received {}'
            message = message.format(attendee.full_name, attendee.merch)
            attendee.got_merch = True
            if shirt_size:
                attendee.shirt = shirt_size
            if no_shirt:
                session.add(NoShirt(attendee=attendee))
            success = True
            session.commit()

        return {
            'id': id,
            'success': success,
            'message': message
        }

    @ajax
    def take_back_merch(self, session, id):
        attendee = session.attendee(id)
        attendee.got_merch = False
        if attendee.no_shirt:
            session.delete(attendee.no_shirt)
        session.delete()
        return '{a.full_name} ({a.badge}) merch handout canceled'.format(a=attendee)

    if AT_THE_CON or DEV_BOX:
        @unrestricted
        def register(self, message='', **params):
            params['id'] = 'None'
            attendee = Attendee.get(params, bools=['international'], checkgroups=['interests'], restricted=True, ignore_csrf=True)
            if 'first_name' in params:
                if not attendee.payment_method:
                    message = 'Please select a payment type'
                elif not attendee.first_name or not attendee.last_name:
                    message = 'First and Last Name are required fields'
                elif attendee.ec_phone[:1] != '+' and len(re.compile('[0-9]').findall(attendee.ec_phone)) != 10:
                    message = 'Enter a 10-digit emergency contact number'
                elif attendee.age_group == AGE_UNKNOWN:
                    message = 'Please select an age category'
                elif attendee.payment_method == MANUAL and not attendee.email:
                    message = 'Email address is required to pay with a credit card at our registration desk'
                elif attendee.badge_type not in [ATTENDEE_BADGE, ONE_DAY_BADGE]:
                    message = 'No hacking allowed!'
                else:
                    attendee.badge_num = 0
                    if not attendee.zip_code:
                        attendee.zip_code = '00000'
                    attendee.save()
                    message = 'Thanks!  Please queue in the {} line and have your photo ID and {} ready.'
                    if attendee.payment_method == STRIPE:
                        raise HTTPRedirect('pay?id={}', attendee.secret_id)
                    elif attendee.payment_method == GROUP:
                        message = 'Please proceed to the preregistration line to pick up your badge.'
                    elif attendee.payment_method == CASH:
                        message = message.format('cash', '${}'.format(attendee.total_cost))
                    elif attendee.payment_method == MANUAL:
                        message = message.format('credit card', 'credit card')
                    raise HTTPRedirect('register?message={}', message)

            return {
                'message':  message,
                'attendee': attendee
            }

        @unrestricted
        def pay(self, session, id, message=''):
            attendee = session.attendee(id)
            if attendee.paid == HAS_PAID:
                raise HTTPRedirect('register?message={}', 'You are already paid and should proceed to the preregistration desk to pick up your badge')
            else:
                return {
                    'message': message,
                    'attendee': attendee,
                    'charge': Charge(attendee, description=attendee.full_name)
                }

        @unrestricted
        @credit_card
        def take_payment(self, session, payment_id, stripeToken):
            charge = Charge.get(payment_id)
            [attendee] = charge.attendees
            message = charge.charge_cc(stripeToken)
            if message:
                raise HTTPRedirect('pay?id={}&message={}', attendee.secret_id, message)
            else:
                attendee.paid = HAS_PAID
                attendee.amount_paid = attendee.total_cost
<<<<<<< HEAD

                # HACK! need to fix this to save correctly.
                if attendee.registered is None:
                    attendee.registered = datetime.now()

                attendee.save()
=======
                session.add(attendee)
>>>>>>> 53d6cf7d
                raise HTTPRedirect('register?message={}', 'Your payment has been accepted, please proceed to the Preregistration desk to pick up your badge')

    def comments(self, session, order='last_name'):
        return {
            'order': Order(order),
            'attendees': session.query(Attendee).filter(Attendee.comments != '').order_by(order).all()
        }

<<<<<<< HEAD
    
    def new(self, show_all='', message='', checked_in=''):
=======
    def new(self, session, show_all='', message='', checked_in=''):
>>>>>>> 53d6cf7d
        if 'reg_station' not in cherrypy.session:
            raise HTTPRedirect('new_reg_station')

        groups = set()
        for a in session.query(Attendee).filter(Attendee.first_name == '', Attendee.group_id != None) \
                                        .options(joinedload(Attendee.group)).all():
            groups.add((a.group.id, a.group.name or 'BLANK'))

        if show_all:
            restrict_to = [Attendee.paid == NOT_PAID, Attendee.placeholder == False]
        else:
            restrict_to = [Attendee.registered > datetime.now(UTC) - timedelta(minutes=90)]

        return {
            'message':    message,
            'show_all':   show_all,
            'checked_in': checked_in,
            'groups':     sorted(groups, key = lambda tup: tup[1]),
            'recent':     session.query(Attendee).filter(Attendee.badge_num == 0, Attendee.first_name != '', *restrict_to)
                                                 .order_by(Attendee.registered).all()
        }

    def new_reg_station(self, reg_station='', message=''):
        if reg_station:
            if not reg_station.isdigit() or not (0 <= int(reg_station) < 100):
                message = 'Reg station must be a positive integer between 0 and 100'

            if not message:
                cherrypy.session['reg_station'] = int(reg_station)
                raise HTTPRedirect('new?message={}', 'Reg station number recorded')

        return {
            'message': message,
            'reg_station': reg_station
        }

    @csrf_protected
    def mark_as_paid(self, session, id, payment_method):
        if cherrypy.session['reg_station'] == 0:
            raise HTTPRedirect('new_reg_station?message={}', 'Reg station 0 is for prereg only and may not accept payments')
        elif int(payment_method) == MANUAL:
            raise HTTPRedirect('manual_reg_charge_form?id={}', id)

        attendee = session.attendee(id)
        attendee.paid = HAS_PAID
        attendee.payment_method = payment_method
        attendee.amount_paid = attendee.total_cost
        attendee.reg_station = cherrypy.session['reg_station']
        raise HTTPRedirect('new?message={}', 'Attendee marked as paid')

    def manual_reg_charge_form(self, session, id):
        attendee = session.attendee(id)
        if attendee.paid != NOT_PAID:
            raise HTTPRedirect('new?message={}{}', attendee.full_name, ' is already marked as paid')

        return {
            'attendee': attendee,
            'charge': Charge(attendee)
        }

    # TODO: need to fix this Charge stuff
    @credit_card
    def manual_reg_charge(self, session, payment_id, stripeToken):
        charge = Charge.get(payment_id)
        [attendee] = charge.attendees
        message = charge.charge_cc(stripeToken)
        if message:
            raise HTTPRedirect('new_credit_form?id={}&message={}', attendee.id, message)
        else:
            attendee.paid = HAS_PAID
            attendee.amount_paid = attendee.total_cost
            raise HTTPRedirect('new?message={}', 'Payment accepted')

    @csrf_protected
    def new_checkin(self, session, id, badge_num, ec_phone='', message='', group=''):
        checked_in = ''
        badge_num = int(badge_num) if badge_num.isdigit() else 0
<<<<<<< HEAD
        attendee = Attendee.get(id)

        if CURRENT_THEME == "magstock" and not badge_num:
            badge_num = next_badge_num(attendee.badge_type)

        existing = list(Attendee.objects.filter(badge_num = badge_num))
=======
        attendee = session.attendee(id)
        existing = session.query(Attendee).filter_by(badge_num=badge_num).all()
>>>>>>> 53d6cf7d
        if 'reg_station' not in cherrypy.session:
            raise HTTPRedirect('new_reg_station')
        elif not badge_num:
            message = "You didn't enter a valid badge number"
        elif existing:
            message = '{a.badge} already belongs to {a.full_name}'.format(a=existing[0])
        else:
            badge_type, message = get_badge_type(badge_num)
            if not message:
                attendee.badge_type, attendee.badge_num = badge_type, badge_num
                if group:
                    session.match_to_group(attendee, session.group(group))
                elif attendee.paid != HAS_PAID:
                    message = 'You must mark this attendee as paid before you can check them in'

        if not message:
            attendee.ec_phone = ec_phone
            attendee.checked_in = datetime.now(UTC)
            attendee.reg_station = cherrypy.session['reg_station']
            message = '{a.full_name} checked in as {a.badge} with {a.accoutrements}'.format(a = attendee)
            checked_in = attendee.id

        raise HTTPRedirect('new?message={}&checked_in={}', message, checked_in)

    def arbitrary_charge_form(self, message='', amount=None, description=''):
        charge = None
        if amount is not None:
            if not amount.isdigit() or not (1 <= int(amount) <= 999):
                message = 'Amount must be a dollar amount between $1 and $999'
            elif not description:
                message = "You must enter a brief description of what's being sold"
            else:
                charge = Charge(amount = 100 * int(amount), description = description)

        return {
            'charge': charge,
            'message': message,
            'amount': amount,
            'description': description
        }

    @credit_card
    def arbitrary_charge(self, session, payment_id, stripeToken):
        charge = Charge.get(payment_id)
        message = charge.charge_cc(stripeToken)
        if message:
            raise HTTPRedirect('arbitrary_charge_form?message={}', message)
        else:
            session.add(ArbitraryCharge(
                amount = charge.dollar_amount,
                what = charge.description,
                reg_station = cherrypy.session.get('reg_station')
            ))
            raise HTTPRedirect('arbitrary_charge_form?message={}', 'Charge successfully processed')

    def reg_take_report(self, session, **params):
        if params:
            start = datetime.strptime('{startday} {starthour}:{startminute}'.format(**params), '%Y-%m-%d %H:%M').replace(tzinfo=EVENT_TIMEZONE)
            end = datetime.strptime('{endday} {endhour}:{endminute}'.format(**params), '%Y-%m-%d %H:%M').replace(tzinfo=EVENT_TIMEZONE)
            sales = session.query(Sale).filter(Sale.reg_station == params['reg_station'],
                                               Sale.when > start, Sale.when <= end).all()
            attendees = session.query(Attendee).filter(Attendee.reg_station == params['reg_station'], Attendee.amount_paid > 0,
                                                       Attendee.registered > start, Attendee.registered <= end).all()
            params['sales'] = sales
            params['attendees'] = attendees
            params['total_cash'] = sum(a.amount_paid for a in attendees if a.payment_method == CASH) \
                                 + sum(s.cash for s in sales if s.payment_method == CASH)
            params['total_credit'] = sum(a.amount_paid for a in attendees if a.payment_method in [STRIPE, SQUARE, MANUAL]) \
                                   + sum(s.cash for s in sales if s.payment_method == CREDIT)
        else:
            params['endday'] = datetime.now(EVENT_TIMEZONE).strftime('%Y-%m-%d')
            params['endhour'] = datetime.now(EVENT_TIMEZONE).strftime('%H')
            params['endminute'] = datetime.now(EVENT_TIMEZONE).strftime('%M')

        stations = sorted(filter(bool, Attendee.objects.values_list('reg_station', flat=True).distinct()))
        params['reg_stations'] = stations
        params.setdefault('reg_station', stations[0] if stations else 0)
        return params

    def undo_new_checkin(self, session, id):
        attendee = session.attendee(id)
        if attendee.group:
            session.add(Attendee(group=attendee.group, paid=PAID_BY_GROUP, badge_type=attendee.badge_type, ribbon=attendee.ribbon))
        attendee.badge_num = 0
        attendee.checked_in = attendee.group = None
        raise HTTPRedirect('new?message={}', 'Attendee un-checked-in')

    # TODO: this AT_THE_CON check is kind of hacky, we should probably roll that into the possible_opts property
    #       we also should un-special-case MOPS into something more configurable
    def shifts(self, session, id, shift_id='', message=''):
        jobs, shifts, attendees = session.everything()
        [attendee] = [a for a in attendees if a.id == id]
        if AT_THE_CON:
            attendee._possible = [job for job in jobs if datetime.now(EVENT_TIMEZONE) < job.start_time
                                                     and job.slots > len(job.shifts)
                                                     and (not job.restricted or attendee.trusted)
                                                     and job.location != MOPS]
        return {
            'message':  message,
            'shift_id': shift_id,
            'attendee': attendee,
            'possible': attendee.possible_opts
        }

    @csrf_protected
    def update_nonshift(self, session, id, nonshift_hours):
        attendee = session.attendee(id)
        if not re.match('^[0-9]+$', nonshift_hours):
            raise HTTPRedirect('shifts?id={}&message={}', attendee.id, 'Invalid integer')
        else:
            attendee.nonshift_hours = nonshift_hours
            raise HTTPRedirect('shifts?id={}&message={}', attendee.id, 'Non-shift hours updated')

    @csrf_protected
    def update_notes(self, session, id, admin_notes, for_review=None):
        attendee = session.attendee(id)
        attendee.admin_notes = admin_notes
        if for_review is not None:
            attendee.for_review = for_review
        raise HTTPRedirect('shifts?id={}&message={}', id, 'Admin notes updated')

    @csrf_protected
    def assign(self, session, staffer_id, job_id):
        message = session.assign(staffer_id, job_id) or 'Shift added'
        raise HTTPRedirect('shifts?id={}&message={}', staffer_id, message)

    @csrf_protected
    def unassign(self, session, shift_id):
        shift = session.shift(shift_id)
        session.delete(shift)
        raise HTTPRedirect('shifts?id={}&message={}', shift.attendee.id, 'Staffer unassigned from shift')

    def feed(self, session, page='1', who='', what=''):
        feed = session.query(Tracking).filter(Tracking.action != AUTO_BADGE_SHIFT).order_by(Tracking.when.desc())
        if who:
            feed = feed.filter_by(who=who)
        if what:
            like = '%' + what + '%'  # SQLAlchemy should have an icontains for this
            feed = feed.filter(or_(Tracking.data.ilike(like), Tracking.which.ilike(like)))
        return {
            'who': who,
            'what': what,
            'page': page,
            'count': feed.count(),
            'feed': get_page(page, feed),
            'who_opts': [who for [who] in session.query(Tracking).distinct().order_by(Tracking.who).values(Tracking.who)]
        }

    def staffers(self, session, message='', order='first_name', search_text=''):
        jobs, shifts, staffers = session.everything()
        if search_text:
            staffers = session.search(search_text, Attendee.staffing == True).options(joinedload(Attendee.shifts)).all()
        return {
            'order': Order(order),
            'message': message,
            'search_text': search_text,
            'staffer_count': len(staffers),
            'total_hours': sum(j.weighted_hours * j.slots for j in jobs),
            'taken_hours': sum(s.job.weighted_hours for s in shifts),
            'staffers': sorted(staffers, reverse=order.startswith('-'), key=lambda s: getattr(s, order.lstrip('-')))
        }

    def review(self, session):
        return {'attendees': session.query(Attendee)
                                    .filter(Attendee.for_review != '')
                                    .order_by(Attendee.full_name)}

    def season_pass_tickets(self, session):
        events = defaultdict(list)
        for spt in session.query(SeasonPassTicket).options(joinedload(SeasonPassTicket.attendee)) \
                                                  .order_by(Attendee.full_name):
            events[spt.slug].append(spt.attendee)
        return {'events': dict(events)}

    @site_mappable
    def discount(self, session, message='', **params):
        attendee = session.attendee(params)
        if 'first_name' in params:
            if not attendee.first_name or not attendee.last_name:
                message = 'First and Last Name are required'
            elif not attendee.overridden_price:
                message = 'Discounted Price is required'
            elif attendee.overridden_price > state.BADGE_PRICE:
                message = 'You cannot create a discounted badge that costs more than the regular price!'

            if not message:
                session.add(attendee)
                attendee.placeholder = True
                attendee.badge_type = ATTENDEE_BADGE
                raise HTTPRedirect('../preregistration/confirm?id={}', attendee.secret_id)

        return {'message': message}<|MERGE_RESOLUTION|>--- conflicted
+++ resolved
@@ -9,17 +9,12 @@
 
     if AT_THE_CON and attendee.id is None:
         if isinstance(attendee.badge_num, str) or attendee.badge_num < 0:
-<<<<<<< HEAD
             if CURRENT_THEME != "magstock":
                 return 'Invalid badge number'
             else:
                 attendee.badge_num = next_badge_num(attendee.badge_type)
 
-        if attendee.id is None and attendee.badge_num != 0 and Attendee.objects.filter(badge_type=attendee.badge_type, badge_num=attendee.badge_num).count():
-=======
-            return 'Invalid badge number'
-        elif attendee.id is None and attendee.badge_num != 0 and attendee.session.query(Attendee).filter_by(badge_type=attendee.badge_type, badge_num=attendee.badge_num).count():
->>>>>>> 53d6cf7d
+        if attendee.id is None and attendee.badge_num != 0 and attendee.session.query(Attendee).filter_by(badge_type=attendee.badge_type, badge_num=attendee.badge_num).count():
             return 'Another attendee already exists with that badge number'
 
     if attendee.is_dealer and not attendee.group:
@@ -405,16 +400,12 @@
             else:
                 attendee.paid = HAS_PAID
                 attendee.amount_paid = attendee.total_cost
-<<<<<<< HEAD
 
                 # HACK! need to fix this to save correctly.
                 if attendee.registered is None:
                     attendee.registered = datetime.now()
 
-                attendee.save()
-=======
                 session.add(attendee)
->>>>>>> 53d6cf7d
                 raise HTTPRedirect('register?message={}', 'Your payment has been accepted, please proceed to the Preregistration desk to pick up your badge')
 
     def comments(self, session, order='last_name'):
@@ -423,12 +414,7 @@
             'attendees': session.query(Attendee).filter(Attendee.comments != '').order_by(order).all()
         }
 
-<<<<<<< HEAD
-    
-    def new(self, show_all='', message='', checked_in=''):
-=======
     def new(self, session, show_all='', message='', checked_in=''):
->>>>>>> 53d6cf7d
         if 'reg_station' not in cherrypy.session:
             raise HTTPRedirect('new_reg_station')
 
@@ -506,17 +492,12 @@
     def new_checkin(self, session, id, badge_num, ec_phone='', message='', group=''):
         checked_in = ''
         badge_num = int(badge_num) if badge_num.isdigit() else 0
-<<<<<<< HEAD
-        attendee = Attendee.get(id)
+        attendee = session.attendee(id)
 
         if CURRENT_THEME == "magstock" and not badge_num:
             badge_num = next_badge_num(attendee.badge_type)
 
-        existing = list(Attendee.objects.filter(badge_num = badge_num))
-=======
-        attendee = session.attendee(id)
         existing = session.query(Attendee).filter_by(badge_num=badge_num).all()
->>>>>>> 53d6cf7d
         if 'reg_station' not in cherrypy.session:
             raise HTTPRedirect('new_reg_station')
         elif not badge_num:
