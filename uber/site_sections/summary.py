from uber.common import *

@all_renderable(PEOPLE, STATS)
class Root:
    def index(self, session):
        attendees, groups = session.everyone()
        count = lambda **kwargs: len([a for a in attendees if all(val == getattr(a, name) for name, val in kwargs.items())])
        return {
            'total_count':   len(attendees),
            'shirt_sizes':   [(desc, count(shirt=shirt)) for shirt, desc in SHIRT_OPTS],
            'paid_counts':   [(desc, count(paid=status)) for status, desc in PAYMENT_OPTS],
            'badge_counts':  [(desc, count(badge_type=bt), count(paid=NOT_PAID, badge_type=bt), count(paid=HAS_PAID, badge_type=bt)) for bt, desc in BADGE_OPTS],
            'aff_counts':    [(aff['text'], count(badge_type=SUPPORTER_BADGE, affiliate=aff['text'], paid=HAS_PAID), count(badge_type=SUPPORTER_BADGE, affiliate=aff['text'], paid=NOT_PAID)) for aff in session.affiliates()],
            'checkin_count': count(checked_in=None),
            'paid_noshows':  count(paid=HAS_PAID, checked_in=None) + len([a for a in attendees if a.paid == PAID_BY_GROUP and a.group.amount_paid and not a.checked_in]),
            'free_noshows':  count(paid=NEED_NOT_PAY, checked_in=None),
            'interests':     [(desc, len([a for a in attendees if a.paid==NOT_PAID and dept in a.interests_ints])) for dept, desc in INTEREST_OPTS],
            'age_counts':    [(desc, count(age_group=ag)) for ag, desc in AGE_GROUP_OPTS],
            'paid_group':    len([a for a in attendees if a.paid == PAID_BY_GROUP and a.group.amount_paid]),
            'free_group':    len([a for a in attendees if a.paid == PAID_BY_GROUP and not a.group.amount_paid]),
            'shirt_sales':   [(i, len([a for a in attendees if a.registered <= datetime.now(UTC) - timedelta(days = i * 7) and a.shirt != NO_SHIRT])) for i in range(50)],
            'ribbons':       [(desc, count(ribbon=val)) for val, desc in RIBBON_OPTS if val != NO_RIBBON],
        }

    def affiliates(self, session):
        class AffiliateCounts:
            def __init__(self):
                self.tally, self.total = 0, 0
                self.amounts = {}

            @property
            def sorted(self):
                return sorted(self.amounts.items())

            def count(self, amount):
                self.tally += 1
                self.total += amount
                self.amounts[amount] = 1 + self.amounts.get(amount, 0)

        counts = defaultdict(AffiliateCounts)
        for affiliate, amount in session.query(Attendee.affiliate, Attendee.amount_extra) \
                                        .filter(Attendee.amount_extra > 0).all():
            counts['everything combined'].count(amount)
            counts[affiliate or 'no affiliate selected'].count(amount)
        return {
            'counts': sorted(counts.items(), key=lambda tup: -tup[-1].total),
            'registrations': session.query(Attendee).filter_by(paid=NEED_NOT_PAY).count(),
            'quantities': [(desc, session.query(Attendee).filter(Attendee.amount_extra >= amount).count())
                           for amount,desc in sorted(DONATION_TIERS.items()) if amount]
        }

    def departments(self, session):
        attendees = session.query(Attendee).filter_by(staffing=True).order_by(Attendee.full_name).all()
        everything = []
        for department, name in JOB_LOCATION_OPTS:
            assigned = [a for a in attendees if department in a.assigned_depts_ints]
            unassigned = [a for a in attendees if department in a.requested_depts_ints and a not in assigned]
            everything.append([name, assigned, unassigned])
        return {'everything': everything}

    def found_how(self, session):
        return {'all': sorted([a.found_how for a in session.query(Attendee).filter(Attendee.found_how != '').all()], key=lambda s: s.lower())}

    def all_schedules(self, session):
        return {'staffers': [a for a in session.query(Attendee).filter_by(staffing=True).order_by(Attendee.full_name) if a.shifts]}

    def food_restrictions(self, session):
        all_fr = session.query(FoodRestrictions).all()
        guests = session.query(Attendee).filter_by(badge_type=GUEST_BADGE).count()
        volunteers = len([a for a in session.query(Attendee).filter_by(staffing=True).all()
                            if a.badge_type == STAFF_BADGE or a.weighted_hours or not a.takes_shifts])
        return {
            'guests': guests,
            'volunteers': volunteers,
            'notes': filter(bool, [getattr(fr, 'freeform', '') for fr in all_fr]),
            'standard': {
                FOOD_RESTRICTIONS[globals()[category]]: len([fr for fr in all_fr if getattr(fr, category)])
                for category in FOOD_RESTRICTION_VARS
            },
            'sandwich_prefs': {
                sandtype: len([fr for fr in all_fr if fr.sandwich_pref == globals()[sandtype]])
                for sandtype in SANDWICH_VARS
            },
            'no_cheese': len([fr for fr in all_fr if fr.no_cheese])
        }

    def ratings(self, session):
        return {'attendees': [a for a in session.query(Attendee).filter_by(staffing=True).order_by(Attendee.full_name).all()
                                if 'poorly' in a.past_years]}

    def staffing_overview(self, session):
        jobs, shifts, attendees = session.everything()
        return {
            'hour_total': sum(j.weighted_hours * j.slots for j in jobs),
            'shift_total': sum(s.job.weighted_hours for s in shifts),
            'volunteers': len(attendees),
            'departments': [{
                'department': desc,
                'assigned': len([a for a in attendees if dept in a.assigned_depts_ints]),
                'total_hours': sum(j.weighted_hours * j.slots for j in jobs if j.location == dept),
                'taken_hours': sum(s.job.weighted_hours for s in shifts if s.job.location == dept)
            } for dept, desc in JOB_LOCATION_OPTS]
        }

    @csv_file
    def personalized_badges(self, out, session):
        for a in session.query(Attendee).filter(Attendee.badge_num != 0).order_by('badge_num').all():
            out.writerow([a.badge_num, a.badge_type_label, a.badge_printed_name or a.full_name])
        for a in session.query(Attendee).filter(Attendee.badge_type == STAFF_BADGE,
                                                Attendee.amount_extra >= SUPPORTER_LEVEL).order_by(Attendee.full_name).all():
            out.writerow(['', 'Supporter', a.badge_printed_name or a.full_name])

    def food_eligible(self, session):
        cherrypy.response.headers['Content-Type'] = 'application/xml'
        eligible = {
            a: {attr.lower(): getattr(a.food_restrictions, attr, False) for attr in FOOD_RESTRICTION_VARS}
            for a in session.query(Attendee).order_by(Attendee.full_name).all()
            if not a.is_unassigned
                and (a.badge_type in (STAFF_BADGE, GUEST_BADGE)
                  or a.ribbon == VOLUNTEER_RIBBON and a.weighted_hours >= 12)
        }
        return render('summary/food_eligible.xml', {'attendees': eligible})

    @csv_file
    def staff_badges(self, out, session):
        for a in session.query(Attendee).filter_by(badge_type=STAFF_BADGE).order_by('badge_num').all():
            out.writerow([a.badge_num, a.full_name])

    def shirt_counts(self, session):
        counts = defaultdict(lambda: defaultdict(lambda: defaultdict(int)))
        labels = ['size unknown'] + [label for val, label in SHIRT_OPTS][1:]
        sort = lambda d: sorted(d.items(), key=lambda tup: labels.index(tup[0]))
        label = lambda s: 'size unknown' if s == 'no shirt' else s
        status = lambda got_merch: 'picked_up' if got_merch else 'outstanding'
        for attendee in session.query(Attendee).all():
            if attendee.gets_free_shirt:
                counts['free'][label(attendee.shirt_label)][status(attendee.got_merch)] += 1
                counts['all'][label(attendee.shirt_label)][status(attendee.got_merch)] += 1
            if attendee.gets_paid_shirt:
                counts['paid'][label(attendee.shirt_label)][status(attendee.got_merch)] += 1
                counts['all'][label(attendee.shirt_label)][status(attendee.got_merch)] += 1
        return {
            'categories': [
                ('Eligible free', sort(counts['free'])),
                ('Paid', sort(counts['paid'])),
                ('All pre-ordered', sort(counts['all']))
            ]
        }

<<<<<<< HEAD
    def merch_summary(self, session):
        attendees = session.everyone()
        staff_shirts = len([a for a in attendees if a.gets_free_shirt and a.badge_type == STAFF_BADGE
                            and not a.got_merch])
        volunteer_shirts = len([a for a in attendees if a.gets_free_shirt and a.ribbon_type == VOLUNTEER_RIBBON
                            and not a.got_merch])
        paid_shirts = len([a for a in attendees if a.gets_paid_shirt and not a.got_merch])
        return {'staff_shirts': staff_shirts,
                'volunteer_shirts': volunteer_shirts,
                'paid_shirts': paid_shirts}
=======
    def extra_merch(self, session):
        return {'attendees': session.query(Attendee).filter(Attendee.extra_merch != '').order_by(Attendee.full_name).all()}
>>>>>>> 61efd915

    def restricted_untaken(self, session):
        jobs, shifts, attendees = session.everything()
        untaken = defaultdict(lambda: defaultdict(list))
        for job in jobs:
            if job.restricted and job.slots_taken < job.slots:
                for hour in job.hours:
                    untaken[job.location][hour].append(job)
        flagged = []
        for attendee in attendees:
            if attendee.trusted and not attendee.is_dept_head:
                overlapping = defaultdict(set)
                for shift in attendee.shifts:
                    if not shift.job.restricted:
                        for dept in attendee.assigned_depts_ints:
                            for hour in shift.job.hours:
                                if hour in untaken[dept]:
                                    overlapping[shift.job].update(untaken[dept][hour])
                if overlapping:
                    flagged.append([attendee, sorted(overlapping.items(), key=lambda tup: tup[0].start_time)])
        return {'flagged': flagged}

    def consecutive_threshold(self, session):
        def exceeds_threshold(start_time, attendee):
            time_slice = [start_time + timedelta(hours=i) for i in range(18)]
            return len([h for h in attendee.hours if h in time_slice]) > 12
        jobs, shifts, attendees = session.everything()
        flagged = []
        for attendee in attendees:
            if attendee.staffing and attendee.weighted_hours > 12:
                for start_time, desc in START_TIME_OPTS[::6]:
                    if exceeds_threshold(start_time, attendee):
                        flagged.append(attendee)
                        break
        return {'flagged': flagged}

    def setup_teardown_neglect(self, session):
        attendees = []
        for hr in session.query(HotelRequests).filter_by(approved=True).options(joinedload(HotelRequests.attendee)).all():
            if hr.setup_teardown and hr.attendee.takes_shifts:
                reasons = []
                if hr.attendee.approved_for_setup and not any([shift.job.is_setup for shift in hr.attendee.shifts]):
                    reasons.append('has no setup shifts')
                if hr.attendee.approved_for_teardown and not any([shift.job.is_teardown for shift in hr.attendee.shifts]):
                    reasons.append('has no teardown shifts')
                if reasons:
                    attendees.append([hr.attendee, reasons])
        attendees = sorted(attendees, key=lambda tup: tup[0].full_name)

        return {
            'attendees': [
                ('Department Heads', [tup for tup in attendees if tup[0].is_dept_head]),
                ('Regular Staffers', [tup for tup in attendees if not tup[0].is_dept_head])
            ],
            'unfilled': [
                ('Setup', [job for job in session.query(Job).all() if job.is_setup and job.slots_untaken]),
                ('Teardown', [job for job in session.query(Job).all() if job.is_teardown and job.slots_untaken])
            ]
        }<|MERGE_RESOLUTION|>--- conflicted
+++ resolved
@@ -147,7 +147,6 @@
             ]
         }
 
-<<<<<<< HEAD
     def merch_summary(self, session):
         attendees = session.everyone()
         staff_shirts = len([a for a in attendees if a.gets_free_shirt and a.badge_type == STAFF_BADGE
@@ -158,10 +157,9 @@
         return {'staff_shirts': staff_shirts,
                 'volunteer_shirts': volunteer_shirts,
                 'paid_shirts': paid_shirts}
-=======
+
     def extra_merch(self, session):
         return {'attendees': session.query(Attendee).filter(Attendee.extra_merch != '').order_by(Attendee.full_name).all()}
->>>>>>> 61efd915
 
     def restricted_untaken(self, session):
         jobs, shifts, attendees = session.everything()
