--- conflicted
+++ resolved
@@ -126,90 +126,6 @@
         for a in session.query(Attendee).filter_by(badge_type=STAFF_BADGE).order_by('badge_num').all():
             out.writerow([a.badge_num, a.full_name])
 
-<<<<<<< HEAD
-    def shirt_counts(self, session):
-        counts = defaultdict(lambda: defaultdict(lambda: defaultdict(int)))
-        labels = ['size unknown'] + [label for val, label in SHIRT_OPTS][1:]
-        sort = lambda d: sorted(d.items(), key=lambda tup: labels.index(tup[0]))
-        label = lambda s: 'size unknown' if s == 'no shirt' else s
-        status = lambda got_merch: 'picked_up' if got_merch else 'outstanding'
-        for attendee in session.query(Attendee).all():
-            if attendee.gets_free_shirt:
-                counts['free'][label(attendee.shirt_label)][status(attendee.got_merch)] += 1
-                counts['all'][label(attendee.shirt_label)][status(attendee.got_merch)] += 1
-            if attendee.gets_paid_shirt:
-                counts['paid'][label(attendee.shirt_label)][status(attendee.got_merch)] += 1
-                counts['all'][label(attendee.shirt_label)][status(attendee.got_merch)] += 1
-        return {
-            'categories': [
-                ('Eligible free', sort(counts['free'])),
-                ('Paid', sort(counts['paid'])),
-                ('All pre-ordered', sort(counts['all']))
-            ]
-        }
-
-    def extra_merch(self, session):
-        return {'attendees': session.query(Attendee).filter(Attendee.extra_merch != '').order_by(Attendee.full_name).all()}
-
-    def restricted_untaken(self, session):
-        jobs, shifts, attendees = session.everything()
-        untaken = defaultdict(lambda: defaultdict(list))
-        for job in jobs:
-            if job.restricted and job.slots_taken < job.slots:
-                for hour in job.hours:
-                    untaken[job.location][hour].append(job)
-        flagged = []
-        for attendee in attendees:
-            if attendee.trusted and not attendee.is_dept_head:
-                overlapping = defaultdict(set)
-                for shift in attendee.shifts:
-                    if not shift.job.restricted:
-                        for dept in attendee.assigned_depts_ints:
-                            for hour in shift.job.hours:
-                                if hour in untaken[dept]:
-                                    overlapping[shift.job].update(untaken[dept][hour])
-                if overlapping:
-                    flagged.append([attendee, sorted(overlapping.items(), key=lambda tup: tup[0].start_time)])
-        return {'flagged': flagged}
-
-    def consecutive_threshold(self, session):
-        def exceeds_threshold(start_time, attendee):
-            time_slice = [start_time + timedelta(hours=i) for i in range(18)]
-            return len([h for h in attendee.hours if h in time_slice]) > 12
-        jobs, shifts, attendees = session.everything()
-        flagged = []
-        for attendee in attendees:
-            if attendee.staffing and attendee.weighted_hours > 12:
-                for start_time, desc in START_TIME_OPTS[::6]:
-                    if exceeds_threshold(start_time, attendee):
-                        flagged.append(attendee)
-                        break
-        return {'flagged': flagged}
-
-    def setup_teardown_neglect(self, session):
-        attendees = []
-        for hr in session.query(HotelRequests).filter_by(approved=True).options(joinedload(HotelRequests.attendee)).all():
-            if hr.setup_teardown and hr.attendee.takes_shifts:
-                reasons = []
-                if hr.attendee.approved_for_setup and not any([shift.job.is_setup for shift in hr.attendee.shifts]):
-                    reasons.append('has no setup shifts')
-                if hr.attendee.approved_for_teardown and not any([shift.job.is_teardown for shift in hr.attendee.shifts]):
-                    reasons.append('has no teardown shifts')
-                if reasons:
-                    attendees.append([hr.attendee, reasons])
-        attendees = sorted(attendees, key=lambda tup: tup[0].full_name)
-
-        return {
-            'attendees': [
-                ('Department Heads', [tup for tup in attendees if tup[0].is_dept_head]),
-                ('Regular Staffers', [tup for tup in attendees if not tup[0].is_dept_head])
-            ],
-            'unfilled': [
-                ('Setup', [job for job in session.query(Job).all() if job.is_setup and job.slots_untaken]),
-                ('Teardown', [job for job in session.query(Job).all() if job.is_teardown and job.slots_untaken])
-            ]
-        }
-=======
     @csv_file
     def all_attendees(self, out, session):
         cols = [getattr(Attendee, col.name) for col in Attendee.__table__.columns]
@@ -238,4 +154,85 @@
                     # consider adding more special cases for things like foreign keys.
                     row.append(getattr(attendee, col.name))
             out.writerow(row)
->>>>>>> 01462354
+    def shirt_counts(self, session):
+        counts = defaultdict(lambda: defaultdict(lambda: defaultdict(int)))
+        labels = ['size unknown'] + [label for val, label in SHIRT_OPTS][1:]
+        sort = lambda d: sorted(d.items(), key=lambda tup: labels.index(tup[0]))
+        label = lambda s: 'size unknown' if s == 'no shirt' else s
+        status = lambda got_merch: 'picked_up' if got_merch else 'outstanding'
+        for attendee in session.query(Attendee).all():
+            if attendee.gets_free_shirt:
+                counts['free'][label(attendee.shirt_label)][status(attendee.got_merch)] += 1
+                counts['all'][label(attendee.shirt_label)][status(attendee.got_merch)] += 1
+            if attendee.gets_paid_shirt:
+                counts['paid'][label(attendee.shirt_label)][status(attendee.got_merch)] += 1
+                counts['all'][label(attendee.shirt_label)][status(attendee.got_merch)] += 1
+        return {
+            'categories': [
+                ('Eligible free', sort(counts['free'])),
+                ('Paid', sort(counts['paid'])),
+                ('All pre-ordered', sort(counts['all']))
+            ]
+        }
+
+    def extra_merch(self, session):
+        return {'attendees': session.query(Attendee).filter(Attendee.extra_merch != '').order_by(Attendee.full_name).all()}
+
+    def restricted_untaken(self, session):
+        jobs, shifts, attendees = session.everything()
+        untaken = defaultdict(lambda: defaultdict(list))
+        for job in jobs:
+            if job.restricted and job.slots_taken < job.slots:
+                for hour in job.hours:
+                    untaken[job.location][hour].append(job)
+        flagged = []
+        for attendee in attendees:
+            if attendee.trusted and not attendee.is_dept_head:
+                overlapping = defaultdict(set)
+                for shift in attendee.shifts:
+                    if not shift.job.restricted:
+                        for dept in attendee.assigned_depts_ints:
+                            for hour in shift.job.hours:
+                                if hour in untaken[dept]:
+                                    overlapping[shift.job].update(untaken[dept][hour])
+                if overlapping:
+                    flagged.append([attendee, sorted(overlapping.items(), key=lambda tup: tup[0].start_time)])
+        return {'flagged': flagged}
+
+    def consecutive_threshold(self, session):
+        def exceeds_threshold(start_time, attendee):
+            time_slice = [start_time + timedelta(hours=i) for i in range(18)]
+            return len([h for h in attendee.hours if h in time_slice]) > 12
+        jobs, shifts, attendees = session.everything()
+        flagged = []
+        for attendee in attendees:
+            if attendee.staffing and attendee.weighted_hours > 12:
+                for start_time, desc in START_TIME_OPTS[::6]:
+                    if exceeds_threshold(start_time, attendee):
+                        flagged.append(attendee)
+                        break
+        return {'flagged': flagged}
+
+    def setup_teardown_neglect(self, session):
+        attendees = []
+        for hr in session.query(HotelRequests).filter_by(approved=True).options(joinedload(HotelRequests.attendee)).all():
+            if hr.setup_teardown and hr.attendee.takes_shifts:
+                reasons = []
+                if hr.attendee.approved_for_setup and not any([shift.job.is_setup for shift in hr.attendee.shifts]):
+                    reasons.append('has no setup shifts')
+                if hr.attendee.approved_for_teardown and not any([shift.job.is_teardown for shift in hr.attendee.shifts]):
+                    reasons.append('has no teardown shifts')
+                if reasons:
+                    attendees.append([hr.attendee, reasons])
+        attendees = sorted(attendees, key=lambda tup: tup[0].full_name)
+
+        return {
+            'attendees': [
+                ('Department Heads', [tup for tup in attendees if tup[0].is_dept_head]),
+                ('Regular Staffers', [tup for tup in attendees if not tup[0].is_dept_head])
+            ],
+            'unfilled': [
+                ('Setup', [job for job in session.query(Job).all() if job.is_setup and job.slots_untaken]),
+                ('Teardown', [job for job in session.query(Job).all() if job.is_teardown and job.slots_untaken])
+            ]
+        }