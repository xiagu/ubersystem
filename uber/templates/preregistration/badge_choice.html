<script type="text/javascript">
$(document).ready(function() {
    // Hard-coded "Sponsor" and "Supersponsor" prices. This should probably grab from PREREG_DONATION_OPTS
    var sponsor_addon = 50;
    var super_sponsor_addon = 195;

    {% if attendee.badge_type != PSEUDO_DEALER_BADGE %}
        // Display the correct badge name based on Badge Type and Ribbon.
        {% if attendee.is_new and group.ribbon_and_or_badge %}
            badge_label = "{{ group.ribbon_and_or_badge }}";
        {% elif attendee.ribbon_and_or_badge %}
            badge_label = "{{ attendee.ribbon_and_or_badge }}";
        {% else %}
            badge_label = "{{ attendee.badge_type_label }}";
        {% endif %}
    {% else %}
        // Hard-coded label for new dealers because reasons.
        badge_label = "Dealer";
    {% endif %}

    if (badge_label != "Attending") { var extra_badge_label = badge_label + " / " } else { var extra_badge_label = "" }

    // Special-cases the display price for attendees claiming badges in a group
    {% if attendee.is_new and not group.is_new %}
        badge_price = 0;
    {% else %}
        badge_price = {{ attendee.badge_cost }};
    {% endif %}

    // Custom price bump warning
    {% if BEFORE_FIRST_PRICE_BUMP and attendee.is_new %}
        if (badge_price > 0) {
            attendee_bump_warning = "($55 after Feb 1)<br/>";
            sponsor_bump_warning = "($105 after Feb 1)<br/>";
            ss_bump_warning = "($250 after Feb 1)<br/>";
        } else {
            attendee_bump_warning = "";
            sponsor_bump_warning = "";
            ss_bump_warning = "";
        }
<<<<<<< HEAD
    };
</script>

<form method="post" id="badgechoice" action="form">

<table class="badges">
    <tr>
        <td class="nobr">
            <input type="radio" id="attendee" name="badge_type" value="{{ ATTENDEE_BADGE }}" checked />
            <b>Attendee:</b> &nbsp; ${{ BADGE_PRICE }}
        </td>
        <td>
            {% include "preregistration/attendee_badge_description.html" %}
        </td>
        <td> {% popup_link "../static_views/attendees.html" "Details" %} </td>
    </tr>
{% if SUPPORTERS_ENABLED %}
    <tr>
        <td class="nobr">
            <input type="radio" id="supporter" name="badge_type" value="{{ ATTENDEE_BADGE }}" />
            <b>Supporter:</b> &nbsp; ${{ SUPPORTER_BADGE_PRICE }}
        </td>
        <td>
            {% include "preregistration/supporter_badge_description.html" %}
        </td>
        <td> {% popup_link "../static_views/supporters.html" "Details" %} </td>
    </tr>
{% endif %}
{% if SEASON_SUPPORTERS_ENABLED %}
<tr>
        <td class="nobr">
            <input type="radio" id="season_supporter" name="badge_type" value="{{ ATTENDEE_BADGE }}" />
            <b>Season Supporter:</b> &nbsp; ${{ SEASON_BADGE_PRICE }}
        </td>
        <td>
            {% include "preregistration/season_badge_description.html" %}
        </td>
        <td> {% popup_link "../static_views/seasonPasses.html" "Details" %} </td>
    </tr>
{% endif %}
{% if GROUPS_ENABLED and not AT_THE_CON %}
    <tr>
    {% if BEFORE_GROUP_PREREG_TAKEDOWN %}
            <td class="nobr">
                <input type="radio" name="badge_type" value="{{ PSEUDO_GROUP_BADGE }}" />
                <b>Group:</b> &nbsp; ${{ GROUP_PRICE }} per person
            </td>
            <td>
                {% include "preregistration/group_badge_description.html" %}
            </td>
            <td> {% popup_link "../static_views/groups.html" "Details" %} </td>
=======
>>>>>>> 01462354
    {% else %}
        attendee_bump_warning = "";
        sponsor_bump_warning = "";
        ss_bump_warning = "";
    {% endif %}
<<<<<<< HEAD
    </tr>
{% endif %}
{% if DISPLAY_ONEDAY_BADGES or AT_THE_CON %}
    <tr>
        <td> <b>Single Day Passes:</b> </td>
        <td>
            <ul>
                <li>Single day passes available for sale at the door for {% single_day_prices %}.</li>
                {% if AT_THE_CON %}
                    <li>
                        If you'd like to register for a Single Day pass for <b>TODAY</b>, you can use the page
                        our on-site kiosks are using by <a href="../registration/register">clicking here</a>.
                    </li>
                {% endif %}
            </ul>
        </td>
    </tr>
{% endif %}
</table>
=======
>>>>>>> 01462354

    // Populates the "badge" choices
    if (badge_price > 0) { var price_display = ": $"+badge_price; } else { var price_display = "" }
    $('#attendee_select').html('<h4 class="list-group-item-heading">' +
                                badge_label + price_display +
                                '</h4>' + attendee_bump_warning +
                                '<p class="list-group-item-text">Allows access to the convention for its duration.</p>');

    var sponsor_badge_price = badge_price + sponsor_addon;
    $('#featured1_select').html('<h4 class="list-group-item-heading">' +
                                extra_badge_label + 'Sponsor: $'+sponsor_badge_price+'</h4>' + sponsor_bump_warning +
                                '<p class="list-group-item-text">Donate extra and get perks on top of an attending membership.</p>');

    var super_sponsor_badge_price = badge_price + super_sponsor_addon;
    $('#featured2_select').html('<h4 class="list-group-item-heading">' +
                                extra_badge_label + 'Supersponsor: $'+super_sponsor_badge_price+'</h4>' + ss_bump_warning +
                                '<p class="list-group-item-text">The most generous option - get even more great perks!</p>');

    // Sets the badge box to correspond to the the session's kick-in level
    if ($.val('amount_extra') === sponsor_addon) {
        setBadge('Featured1');
    } else if ($.val('amount_extra') === super_sponsor_addon) {
        setBadge('Featured2');
    } else {
        setBadge('Attendee');
    }

    // If the attendee has already paid, they cannot downgrade their badge
    if ({{ attendee.amount_paid }} >= sponsor_badge_price) {
        $("#attendee_select").addClass("disabled");
        $("#attendee_select").prop("onclick",null);
    }
    if ({{ attendee.amount_paid }} >= super_sponsor_badge_price) {
        $("#featured1_select").addClass("disabled");
        $("#featured1_select").prop("onclick",null);
    }
})

function setBadge(badgeType) {
    var sponsor_addon = 50;
    var super_sponsor_addon = 195;

    $(".badge_type_selector").removeClass("active");
    $(".group_fields").addClass("hide");
    if (badgeType == 'Attendee') {
        {% if attendee.badge_type != PSEUDO_DEALER_BADGE %}if ("input[name='badge_type']") { $("input[name='badge_type']").val("{{ ATTENDEE_BADGE }}"); }{% endif %}
        $("#attendee_select").addClass("active");
        $.field("amount_extra").val('0').trigger("change");
    }
    if (badgeType == 'Group') {
        if ("input[name='badge_type']") { $("input[name='badge_type']").val("{{ PSEUDO_GROUP_BADGE }}"); }
        $(".group_fields").removeClass("hide");
        $("#group_select").addClass("active");
        $.field("amount_extra").val('0').trigger("change");
    }
    if (badgeType == 'Featured1') {
        {% if attendee.badge_type != PSEUDO_DEALER_BADGE %}if ("input[name='badge_type']") { $("input[name='badge_type']").val("{{ ATTENDEE_BADGE }}"); }{% endif %}
        $("#featured1_select").addClass("active");
        $.field("amount_extra").val(sponsor_addon).trigger("change");
    }
    if (badgeType == 'Featured2') {
        {% if attendee.badge_type != PSEUDO_DEALER_BADGE %}if ("input[name='badge_type']") { $("input[name='badge_type']").val("{{ ATTENDEE_BADGE }}"); }{% endif %}
        $("#featured2_select").addClass("active");
        $.field("amount_extra").val(super_sponsor_addon).trigger("change");
    }
}
</script>
<div class="form-group">
  <label for="badge" class="col-sm-2 control-label">Badge
  <br/><br/><span class="popup">{% popup_link "../static_views/badge_descriptions.html" "What's the difference?" %}</span></label>
  <div class="list-group">
    <div class="col-sm-3">
    <a id="attendee_select" onclick="setBadge('Attendee'); {% if attendee.badge_type = PSEUDO_DEALER_BADGE %}setDealerCost();{% endif %}" class="list-group-item badge_type_selector active">
      <h4 class="list-group-item-heading">Attending: ${{ BADGE_PRICE }}</h4>
        {% if BEFORE_FIRST_PRICE_BUMP %}($55 after Jan 1)<br/>{% endif %}
      <p class="list-group-item-text">Allows access to the convention for its duration.</p>
    </a>
    </div>

  {% if GROUPS_ENABLED and attendee.is_new and not group_id %}
    <div class="col-sm-3 {% if not BEFORE_GROUP_PREREG_TAKEDOWN %}disabled{% endif %}">
    <a id="group_select" {% if BEFORE_GROUP_PREREG_TAKEDOWN %}onclick="setBadge('Group')"{% endif %} class="list-group-item badge_type_selector">
      <h4 class="list-group-item-heading">Group Leader</h4>
      {% if BEFORE_GROUP_PREREG_TAKEDOWN %}
      <p class="list-group-item-text">Register a group of 8 or more at discounted rates.</p>
      {% else %}
      <p class="list-group-item-text">The deadline for Group registration has passed, but you can still register as a regular attendee.</p>
      {% endif %}
    </a>
    </div>
  {% endif %}

    <div class="col-sm-3">
    <a id="featured1_select" onclick="setBadge('Featured1'); {% if attendee.badge_type = PSEUDO_DEALER_BADGE %}setDealerCost();{% endif %}" class="list-group-item badge_type_selector">
      <h4 class="list-group-item-heading">Sponsor</h4>
      <p class="list-group-item-text">Donate extra and get perks on top of an attending membership.</p>
    </a>
    </div>

    <div class="col-sm-3">
    <a id="featured2_select" onclick="setBadge('Featured2'); {% if attendee.badge_type = PSEUDO_DEALER_BADGE %}setDealerCost();{% endif %}" class="list-group-item badge_type_selector">
      <h4 class="list-group-item-heading">Super Sponsor</h4>
      <p class="list-group-item-text">The most generous option - get even more great perks!</p>
    </a>
    </div>
  </div>
  </div><|MERGE_RESOLUTION|>--- conflicted
+++ resolved
@@ -38,87 +38,11 @@
             sponsor_bump_warning = "";
             ss_bump_warning = "";
         }
-<<<<<<< HEAD
-    };
-</script>
-
-<form method="post" id="badgechoice" action="form">
-
-<table class="badges">
-    <tr>
-        <td class="nobr">
-            <input type="radio" id="attendee" name="badge_type" value="{{ ATTENDEE_BADGE }}" checked />
-            <b>Attendee:</b> &nbsp; ${{ BADGE_PRICE }}
-        </td>
-        <td>
-            {% include "preregistration/attendee_badge_description.html" %}
-        </td>
-        <td> {% popup_link "../static_views/attendees.html" "Details" %} </td>
-    </tr>
-{% if SUPPORTERS_ENABLED %}
-    <tr>
-        <td class="nobr">
-            <input type="radio" id="supporter" name="badge_type" value="{{ ATTENDEE_BADGE }}" />
-            <b>Supporter:</b> &nbsp; ${{ SUPPORTER_BADGE_PRICE }}
-        </td>
-        <td>
-            {% include "preregistration/supporter_badge_description.html" %}
-        </td>
-        <td> {% popup_link "../static_views/supporters.html" "Details" %} </td>
-    </tr>
-{% endif %}
-{% if SEASON_SUPPORTERS_ENABLED %}
-<tr>
-        <td class="nobr">
-            <input type="radio" id="season_supporter" name="badge_type" value="{{ ATTENDEE_BADGE }}" />
-            <b>Season Supporter:</b> &nbsp; ${{ SEASON_BADGE_PRICE }}
-        </td>
-        <td>
-            {% include "preregistration/season_badge_description.html" %}
-        </td>
-        <td> {% popup_link "../static_views/seasonPasses.html" "Details" %} </td>
-    </tr>
-{% endif %}
-{% if GROUPS_ENABLED and not AT_THE_CON %}
-    <tr>
-    {% if BEFORE_GROUP_PREREG_TAKEDOWN %}
-            <td class="nobr">
-                <input type="radio" name="badge_type" value="{{ PSEUDO_GROUP_BADGE }}" />
-                <b>Group:</b> &nbsp; ${{ GROUP_PRICE }} per person
-            </td>
-            <td>
-                {% include "preregistration/group_badge_description.html" %}
-            </td>
-            <td> {% popup_link "../static_views/groups.html" "Details" %} </td>
-=======
->>>>>>> 01462354
     {% else %}
         attendee_bump_warning = "";
         sponsor_bump_warning = "";
         ss_bump_warning = "";
     {% endif %}
-<<<<<<< HEAD
-    </tr>
-{% endif %}
-{% if DISPLAY_ONEDAY_BADGES or AT_THE_CON %}
-    <tr>
-        <td> <b>Single Day Passes:</b> </td>
-        <td>
-            <ul>
-                <li>Single day passes available for sale at the door for {% single_day_prices %}.</li>
-                {% if AT_THE_CON %}
-                    <li>
-                        If you'd like to register for a Single Day pass for <b>TODAY</b>, you can use the page
-                        our on-site kiosks are using by <a href="../registration/register">clicking here</a>.
-                    </li>
-                {% endif %}
-            </ul>
-        </td>
-    </tr>
-{% endif %}
-</table>
-=======
->>>>>>> 01462354
 
     // Populates the "badge" choices
     if (badge_price > 0) { var price_display = ": $"+badge_price; } else { var price_display = "" }
