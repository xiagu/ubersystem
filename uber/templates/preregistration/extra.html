{% if DONATIONS_ENABLED %}
<<<<<<< HEAD
    <script type="text/javascript">
        var donationChanged = function() {
            var shirt_sales_enabled = {{ SHIRT_SALES_ENABLED|yesno:"true,false" }};     // set from django template
            var show_affiliates = {{ SHOW_AFFILIATES|yesno:"true,false" }};             // set from django template
            var show_badge_row = {{ SHOW_CUSTOM_BADGE_INPUT|yesno:"true,false" }};      // set from django template

            setVisible(".affiliate-row", show_affiliates && $.val("amount_extra") > 0);
            setVisible(".shirt-row", shirt_sales_enabled && $.val("amount_extra") >= {{ SHIRT_LEVEL }});
            if (show_badge_row) {
=======
    {% if not AT_THE_CON %}
        <script type="text/javascript">
            var donationChanged = function() {
                setVisible(".affiliate-row", $.val("amount_extra") > 0);
                setVisible(".shirt-row", $.val("amount_extra") >= {{ SHIRT_LEVEL }});
>>>>>>> 457bf794
                {% if attendee.badge_type == STAFF_BADGE %}
                    setVisible(".badge-row", true);
                {% else %}
                    setVisible(".badge-row", $.val("amount_extra") >= {{ SUPPORTER_LEVEL }});
                {% endif %}
<<<<<<< HEAD
            }
        };
        $(function(){
            if ($.field("amount_extra")) {
                donationChanged();
                var format = function(opt) {
                    if (opt.id == {{ SUPPORTER_LEVEL }} || opt.id == {{ SEASON_LEVEL }}) {
                        return '<span class="select2-bolded">' + opt.text + '</span>';
                    } else {
                        return opt.text;
=======
            };
            $(function(){
                if ($.field("amount_extra")) {
                    donationChanged();
                    var format = function(opt) {
                        if (opt.id == {{ SUPPORTER_LEVEL }} || opt.id == {{ SEASON_LEVEL }}) {
                            return '<span class="select2-bolded">' + opt.text + '</span>';
                        } else {
                            return opt.text;
                        }
                    };
                    if ($.field('amount_extra').is('select')) {
                        $.field("amount_extra").select2({
                            formatResult: format,
                            formatSelection: function(opt) { return opt.text; },
                            minimumResultsForSearch: 99,
                            escapeMarkup: function(m) { return m; }
                        });
>>>>>>> 457bf794
                    }
                    $.field("affiliate").select2({
                        placeholder: "I don't care about this",
                        createSearchChoice: function(term) {
                            return {id: term, text: term};
                        },
                        data: {{ affiliates|jsonize }}
                    }).select2("val", {{ attendee.affiliate|default:""|jsonize }});
                    $("form").submit(function(){
                        $(":submit").attr("value", "Uploading Preregistration...").attr("disabled", true);
                    });
                }
            });
        </script>
        {% if attendee.badge_type != PSEUDO_DEALER_BADGE %}
            <tr class="extra-row">
                <td valign="top" style="padding-top:15px"><b>Want to kick in extra?</b></td>
                <td>
                    {% if AFTER_SUPPORTER_DEADLINE and attendee.amount_extra >= SUPPORTER_LEVEL %}
                        {{ attendee.amount_extra_label }}
                        <input type="hidden" name="amount_extra" value="{{ attendee.amount_extra }}" />
                    {% else %}
                        <select name="amount_extra" style="width:50%" onChange="donationChanged()" >
                            {% options PREREG_DONATION_OPTS attendee.amount_extra %}
                        </select>
                    {% endif %}
                    &nbsp;
                    <nobr>{% popup_link "../static_views/givingExtra.html" "Why do this?" %}</nobr>
                    <br/>
                    <font size="-2">Each level includes all lower levels.</font> <br/>
                    <font size="-2" color="red">Supporter level and higher {% if BEFORE_SUPPORTER_DEADLINE %}are{% else %}were{% endif %} only available until {{ SUPPORTER_DEADLINE|datetime }}.</font> 
                </td>
            </tr>
        {% endif %}
        <tr class="badge-row extra-row" style="display:none">
            <td> <b>Name Printed on Badge:</b> </td>
            <td>
                <input type="text" name="badge_printed_name" value="{{ attendee.badge_printed_name }}" {% if AFTER_PRINTED_BADGE_DEADLINE %}readonly{% endif %} />
                {% if AFTER_PRINTED_BADGE_DEADLINE %}
                    <br/> <i>(custom badges have already been ordered, so you can no longer set this)</i>
                {% endif %}
            </td>
        </tr>
        <tr class="affiliate-row extra-row" style="display:none">
            <td valign="top"> <b>Affiliate:</b> </td>
            <td>
                <input type="hidden" name="affiliate" style="width:30ex" />
                &nbsp; <span class="popup">{% popup_link "../static_views/affiliates.html" "What's an affiliate?" %}</span>
            </td>
        </tr>
    {% elif not attendee.is_new and attendee.amount_extra %}
        <tr class="affiliate-row extra-row">
            <td valign="top"> Donation: </td>
            <td>
                Thanks for kicking in ${{ attendee.amount_extra }}, you can pick up the following at our merch booth:
                <ul>
                {% for item in attendee.donation_swag %}
                    <li>{{ item }}</li>
                {% endfor %}
                </ul>
            </td>
        </tr>
    {% endif %}
{% endif %}

{% include "preregistration/shirt_selection.html" %}<|MERGE_RESOLUTION|>--- conflicted
+++ resolved
@@ -1,38 +1,21 @@
 {% if DONATIONS_ENABLED %}
-<<<<<<< HEAD
-    <script type="text/javascript">
-        var donationChanged = function() {
-            var shirt_sales_enabled = {{ SHIRT_SALES_ENABLED|yesno:"true,false" }};     // set from django template
-            var show_affiliates = {{ SHOW_AFFILIATES|yesno:"true,false" }};             // set from django template
-            var show_badge_row = {{ SHOW_CUSTOM_BADGE_INPUT|yesno:"true,false" }};      // set from django template
-
-            setVisible(".affiliate-row", show_affiliates && $.val("amount_extra") > 0);
-            setVisible(".shirt-row", shirt_sales_enabled && $.val("amount_extra") >= {{ SHIRT_LEVEL }});
-            if (show_badge_row) {
-=======
     {% if not AT_THE_CON %}
         <script type="text/javascript">
             var donationChanged = function() {
-                setVisible(".affiliate-row", $.val("amount_extra") > 0);
-                setVisible(".shirt-row", $.val("amount_extra") >= {{ SHIRT_LEVEL }});
->>>>>>> 457bf794
-                {% if attendee.badge_type == STAFF_BADGE %}
-                    setVisible(".badge-row", true);
-                {% else %}
-                    setVisible(".badge-row", $.val("amount_extra") >= {{ SUPPORTER_LEVEL }});
-                {% endif %}
-<<<<<<< HEAD
-            }
-        };
-        $(function(){
-            if ($.field("amount_extra")) {
-                donationChanged();
-                var format = function(opt) {
-                    if (opt.id == {{ SUPPORTER_LEVEL }} || opt.id == {{ SEASON_LEVEL }}) {
-                        return '<span class="select2-bolded">' + opt.text + '</span>';
-                    } else {
-                        return opt.text;
-=======
+                var shirt_sales_enabled = {{ SHIRT_SALES_ENABLED|yesno:"true,false" }};     // set from django template
+                var show_affiliates = {{ SHOW_AFFILIATES|yesno:"true,false" }};             // set from django template
+                var show_badge_row = {{ SHOW_CUSTOM_BADGE_INPUT|yesno:"true,false" }};      // set from django template
+            
+                setVisible(".affiliate-row", show_affiliates && $.val("amount_extra") > 0);
+                setVisible(".shirt-row", shirt_sales_enabled && $.val("amount_extra") >= {{ SHIRT_LEVEL }});
+            
+                if (show_badge_row) {
+                    {% if attendee.badge_type == STAFF_BADGE %}
+                        setVisible(".badge-row", true);
+                    {% else %}
+                        setVisible(".badge-row", $.val("amount_extra") >= {{ SUPPORTER_LEVEL }});
+                    {% endif %}
+                }
             };
             $(function(){
                 if ($.field("amount_extra")) {
@@ -51,7 +34,6 @@
                             minimumResultsForSearch: 99,
                             escapeMarkup: function(m) { return m; }
                         });
->>>>>>> 457bf794
                     }
                     $.field("affiliate").select2({
                         placeholder: "I don't care about this",
