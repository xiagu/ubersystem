--- conflicted
+++ resolved
@@ -99,13 +99,8 @@
     </div>
     <script type="text/javascript">
         $(function(){
-<<<<<<< HEAD
-            $("body").append(
-                $('<a style="cursor:pointer">Click here to add more members to your group for ${{ group.new_badge_cost }} each.</a>').click(function(e){
-=======
             $(".panel").append(
                 $('<a style="cursor:pointer">Click here to add more {{ group.is_dealer|yesno:"Dealer Assistants,group members" }}.</a>').click(function(e){
->>>>>>> 01462354
                     $(e.target).hide();
                     $("#add").show();
                 }));
