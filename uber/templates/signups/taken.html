--- conflicted
+++ resolved
@@ -6,11 +6,7 @@
     <br/> <br/>
     <table width="100%" style="text-align:center">
     <tr>
-<<<<<<< HEAD
-        <td ng-bind-html-unsafe="'../static/views/stafferComps.html' | popupLink:'See What You Get For Volunteering'"></td>
-=======
         <td ng-bind-html-unsafe="'../static_views/stafferComps.html' | popupLink:'See What You Get For Volunteering'"></td>
->>>>>>> a26845a3
         <td ng-if="!%__HIDE_SCHEDULE"> <a target="_blank" href="../schedule/">View the {{ EVENT_NAME }} Schedule</a> </td>
     </tr>
     </table>
