from uber.tests import *

def test_badge_cost(monkeypatch):
    monkeypatch.setattr(state, 'get_oneday_price', Mock(return_value=111))
    monkeypatch.setattr(state, 'get_attendee_price', Mock(return_value=222))
    assert 111 == Attendee(badge_type=ONE_DAY_BADGE).badge_cost
    assert 222 == Attendee().badge_cost
    assert 333 == Attendee(overridden_price=333).badge_cost
    assert 0 == Attendee(paid=NEED_NOT_PAY).badge_cost
    assert 0 == Attendee(paid=PAID_BY_GROUP).badge_cost

def test_total_cost(monkeypatch):
    monkeypatch.setattr(state, 'get_attendee_price', Mock(return_value=10))
    assert 10 == Attendee().total_cost
    assert 15 == Attendee(amount_extra=5).total_cost

def test_amount_unpaid(monkeypatch):
    monkeypatch.setattr(Attendee, 'total_cost', 50)
    assert 50 == Attendee().amount_unpaid
    assert 10 == Attendee(amount_paid=40).amount_unpaid
    assert 0 == Attendee(amount_paid=50).amount_unpaid
    assert 0 == Attendee(amount_paid=51).amount_unpaid

def test_is_unpaid():
    assert Attendee().is_unpaid
    assert Attendee(paid=NOT_PAID).is_unpaid
    for status in [NEED_NOT_PAY, PAID_BY_GROUP, REFUNDED]:
        assert not Attendee(paid=status).is_unpaid

# we may eventually want to make this a little more explicit;
# at the moment I'm basically just testing an implementation detail
def test_is_unassigned():
    assert Attendee().is_unassigned
    assert not Attendee(first_name='x').is_unassigned

def test_is_dealer():
    assert not Attendee().is_dealer
    assert Attendee(ribbon=DEALER_RIBBON).is_dealer
    assert Attendee(badge_type=PSEUDO_DEALER_BADGE).is_dealer

    # not all attendees in a dealer group are necessarily dealers
    dealer_group = Group(tables=1)
    assert not Attendee(group=dealer_group).is_dealer

def test_is_dept_head():
    assert not Attendee().is_dept_head
    assert Attendee(ribbon=DEPT_HEAD_RIBBON).is_dept_head

def test_unassigned_name(monkeypatch):
    monkeypatch.setattr(Attendee, 'badge', 'BadgeType')
    assert not Attendee().unassigned_name
    assert not Attendee(group_id=1, first_name='x').unassigned_name
    assert '[Unassigned BadgeType]' == Attendee(group_id=1).unassigned_name

def test_full_name(monkeypatch):
    assert 'x y' == Attendee(first_name='x', last_name='y').full_name
    monkeypatch.setattr(Attendee, 'unassigned_name', 'xxx')
    assert 'xxx' == Attendee(first_name='x', last_name='y').full_name

def test_last_first(monkeypatch):
    assert 'y, x' == Attendee(first_name='x', last_name='y').last_first
    monkeypatch.setattr(Attendee, 'unassigned_name', 'xxx')
    assert 'xxx' == Attendee(first_name='x', last_name='y').last_first

def test_badge():
    assert Attendee().badge == 'Unpaid Attendee'
    assert Attendee(paid=HAS_PAID).badge == 'Attendee'
    assert Attendee(badge_num=123).badge == 'Unpaid Attendee'
    assert Attendee(badge_num=123, paid=HAS_PAID).badge == 'Attendee #123'
    assert Attendee(ribbon=VOLUNTEER_RIBBON).badge == 'Unpaid Attendee (Volunteer)'

def test_is_transferrable(monkeypatch):
    assert not Attendee(paid=HAS_PAID).is_transferable
    monkeypatch.setattr(Attendee, 'is_new', False)

    assert Attendee(paid=HAS_PAID).is_transferable
    assert Attendee(paid=PAID_BY_GROUP).is_transferable
    assert not Attendee(paid=NOT_PAID).is_transferable

    assert not Attendee(paid=HAS_PAID, trusted=True).is_transferable
    assert not Attendee(paid=HAS_PAID, checked_in=datetime.now(UTC)).is_transferable
    assert not Attendee(paid=HAS_PAID, badge_type=STAFF_BADGE).is_transferable
    assert not Attendee(paid=HAS_PAID, badge_type=GUEST_BADGE).is_transferable

<<<<<<< HEAD
def test_gets_shirt(monkeypatch):
    assert not Attendee().gets_shirt
    assert Attendee(amount_extra=SHIRT_LEVEL).gets_shirt
    assert Attendee(ribbon=DEPT_HEAD_RIBBON).gets_shirt
    assert Attendee(badge_type=SUPPORTER_BADGE).gets_shirt

    monkeypatch.setattr(Attendee, 'worked_hours', 5)
    assert not Attendee().gets_shirt
    for amount in [6, 18, 24, 30]:
        monkeypatch.setattr(Attendee, 'worked_hours', amount)
        assert Attendee().gets_shirt
=======
class TestGetsShirt:
    def test_basics(self, monkeypatch):
        assert not Attendee().gets_shirt
        assert Attendee(amount_extra=SHIRT_LEVEL).gets_shirt
        assert Attendee(ribbon=DEPT_HEAD_RIBBON).gets_shirt
        assert Attendee(badge_type=STAFF_BADGE).gets_shirt
        assert Attendee(badge_type=SUPPORTER_BADGE).gets_shirt

    def test_shiftless_depts(self, monkeypatch):
        monkeypatch.setattr(Attendee, 'takes_shifts', False)
        assert not Attendee(assigned_depts='x').gets_shirt
        assert Attendee(staffing=True, assigned_depts='x').gets_shirt

    def test_precon_hours(self, monkeypatch, precon):
        monkeypatch.setattr(Attendee, 'weighted_hours', 5)
        assert not Attendee(staffing=True).gets_shirt
        for amount in [6, 18, 24, 30]:
            monkeypatch.setattr(Attendee, 'weighted_hours', amount)
            assert not Attendee().gets_shirt
            assert Attendee(staffing=True).gets_shirt

    def test_atcon_hours(self, monkeypatch, at_con):
        monkeypatch.setattr(Attendee, 'worked_hours', 5)
        assert not Attendee(staffing=True).gets_shirt
        for amount in [6, 18, 24, 30]:
            monkeypatch.setattr(Attendee, 'worked_hours', amount)
            assert not Attendee().gets_shirt
            assert Attendee(staffing=True).gets_shirt


class TestShirtEligible:
    @pytest.fixture
    def gets_shirt(self, monkeypatch):
        monkeypatch.setattr(Attendee, 'gets_shirt', True)

    @pytest.fixture
    def gets_no_shirt(self, monkeypatch):
        monkeypatch.setattr(Attendee, 'gets_shirt', False)

    def test_gets_shirt_true(self, gets_shirt):
        assert Attendee(staffing=False).shirt_eligible
        assert Attendee(staffing=True).shirt_eligible

    def test_gets_shirt_false(self, gets_no_shirt):
        assert not Attendee(staffing=False).shirt_eligible
        assert Attendee(staffing=True).shirt_eligible
>>>>>>> e95c2647

def test_has_personalized_badge():
    assert not Attendee().has_personalized_badge
    assert Attendee(badge_type=STAFF_BADGE).has_personalized_badge
    assert Attendee(badge_type=SUPPORTER_BADGE).has_personalized_badge
    for badge_type in [ATTENDEE_BADGE, ONE_DAY_BADGE, GUEST_BADGE]:
        assert not Attendee(badge_type=badge_type).has_personalized_badge

def test_takes_shifts():
    assert not Attendee().takes_shifts
    assert not Attendee(staffing=True).takes_shifts
    assert Attendee(staffing=True, assigned_depts=CONSOLE).takes_shifts
    assert not Attendee(staffing=True, assigned_depts=CON_OPS).takes_shifts
    assert Attendee(staffing=True, assigned_depts=','.join(map(str, [CONSOLE, CON_OPS]))).takes_shifts

def test_hotel_shifts_required(monkeypatch, shifts_created):
    assert not Attendee().hotel_shifts_required
    monkeypatch.setattr(Attendee, 'takes_shifts', True)
    monkeypatch.setattr(Attendee, 'hotel_nights', [THURSDAY, FRIDAY])
    assert Attendee().hotel_shifts_required
    assert not Attendee(ribbon=DEPT_HEAD_RIBBON).hotel_shifts_required

def test_hotel_shifts_required_preshifts(monkeypatch, shifts_not_created):
    monkeypatch.setattr(Attendee, 'takes_shifts', True)
    monkeypatch.setattr(Attendee, 'hotel_nights', [THURSDAY, FRIDAY])
    assert not Attendee().hotel_shifts_required

class TestUnsetVolunteer:
    def test_basic(self):
        a = Attendee(staffing=True, trusted=True, requested_depts=CONSOLE, assigned_depts=CONSOLE, ribbon=VOLUNTEER_RIBBON, shifts=[Shift()])
        a.unset_volunteering()
        assert not a.staffing and not a.trusted and not a.requested_depts and not a.assigned_depts and not a.shifts and a.ribbon == NO_RIBBON

    def test_different_ribbon(self):
        a = Attendee(ribbon=DEALER_RIBBON)
        a.unset_volunteering()
        assert a.ribbon == DEALER_RIBBON

    def test_staff_badge(self, monkeypatch):
        with Session() as session:
            monkeypatch.setattr(Attendee, 'session', Mock())
            a = Attendee(badge_type=STAFF_BADGE, badge_num=123)
            a.unset_volunteering()
            assert a.badge_type == ATTENDEE_BADGE
            a.session.shift_badges.assert_called_with(STAFF_BADGE, 123, down=True)

    def test_affiliate_with_extra(self):
        a = Attendee(affiliate='xxx', amount_extra=1)
        a._misc_adjustments()
        assert a.affiliate == 'xxx'

    def test_affiliate_without_extra(self):
        a = Attendee(affiliate='xxx')
        a._misc_adjustments()
        assert a.affiliate == ''

    def test_gets_shirt_with_enough_extra(self):
        a = Attendee(shirt=1, amount_extra=SHIRT_LEVEL)
        a._misc_adjustments()
        a.shirt == 1

    def test_gets_shirt_without_enough_extra(self):
        a = Attendee(shirt=1, amount_extra=1)
        a._misc_adjustments()
        assert a.shirt == NO_SHIRT

    def test_amount_refunded_when_refunded(self):
        a = Attendee(amount_refunded=123, paid=REFUNDED)
        a._misc_adjustments()
        assert a.amount_refunded == 123

    def test_amount_refunded_when_not_refunded(self):
        a = Attendee(amount_refunded=123)
        a._misc_adjustments()
        assert not a.amount_refunded

    def test_badge_precon(self, precon):
        a = Attendee(badge_num=1)
        a._misc_adjustments()
        assert not a.checked_in

    def test_badge_at_con(self, monkeypatch, at_con):
        a = Attendee()
        a._misc_adjustments()
        assert not a.checked_in

        a = Attendee(badge_num=1)
        a._misc_adjustments()
        assert a.checked_in

        monkeypatch.setattr(Attendee, 'is_new', False)
        a = Attendee(badge_num=1)
        a._misc_adjustments()
        assert not a.checked_in

    def test_names(self):
        a = Attendee(first_name='nac', last_name='mac Feegle')
        a._misc_adjustments()
        assert a.full_name == 'Nac mac Feegle'

        a = Attendee(first_name='NAC', last_name='mac feegle')
        a._misc_adjustments()
        assert a.full_name == 'Nac Mac Feegle'

class TestStaffingAdjustments:
    @pytest.fixture(autouse=True)
    def unset_volunteering(self, monkeypatch):
        monkeypatch.setattr(Attendee, 'unset_volunteering', Mock())
        return Attendee.unset_volunteering

    def test_dept_head_invariants(self):
        a = Attendee(ribbon=DEPT_HEAD_RIBBON)
        a._staffing_adjustments()
        assert a.staffing and a.trusted

    def test_unpaid_dept_head(self):
        a = Attendee(ribbon=DEPT_HEAD_RIBBON)
        a._staffing_adjustments()
        assert a.paid == NEED_NOT_PAY

    def test_dept_head_before_custom_badges(self, custom_badges_not_ordered):
        a = Attendee(ribbon=DEPT_HEAD_RIBBON, badge_type=ATTENDEE_BADGE)
        a._staffing_adjustments()
        assert a.badge_type == STAFF_BADGE

    def test_dept_head_after_custom_badges(self, custom_badges_ordered):
        a = Attendee(ribbon=DEPT_HEAD_RIBBON, badge_type=ATTENDEE_BADGE)
        a._staffing_adjustments()
        assert a.badge_type == ATTENDEE_BADGE

        a = Attendee(ribbon=DEPT_HEAD_RIBBON, badge_type=STAFF_BADGE)
        a._staffing_adjustments()
        assert a.badge_type == STAFF_BADGE

    def test_invalid_volunteer_at_con(self, at_con, unset_volunteering):
        a = Attendee(not attendee.can_volunteer)
        a._staffing_adjustments()
        assert not unset_volunteering.called

    def staffers_need_no_volunteer_ribbon(self):
        a = Attendee(badge_type=STAFF_BADGE, ribbon=VOLUNTEER_RIBBON)
        a._staffing_adjustments()
        assert a.ribbon == NO_RIBBON

    def staffers_can_have_other_ribbons(self):
        a = Attendee(badge_type=STAFF_BADGE, ribbon=DEALER_RIBBON)
        a._staffing_adjustments()
        assert a.ribbon == DEALER_RIBBON

    def no_to_yes_ribbon(self, unset_volunteering):
        with Session() as session:
            a = session.attendee(first_name='Regular', last_name='Attendee')
            a.ribbon = VOLUNTEER_RIBBON
            a._staffing_adjustments()
            assert a.staffing
            assert not unset_volunteering.called

    def no_to_yes_volunteering(self, unset_volunteering):
        with Session() as session:
            a = session.attendee(first_name='Regular', last_name='Attendee')
            a.staffing = True
            a._staffing_adjustments()
            assert a.ribbon == VOLUNTEER_RIBBON
            assert not unset_volunteering.called

    def yes_to_no_volunteering(self, unset_volunteering):
        with Session() as session:
            a = session.attendee(first_name='Regular', last_name='Volunteer')
            a.ribbon = NO_RIBBON
            a._staffing_adjustments()
            assert unset_volunteering.called

    def yes_to_no_volunteering(self, unset_volunteering):
        with Session() as session:
            a = session.attendee(first_name='Regular', last_name='Volunteer')
            a.staffing = False
            a._staffing_adjustments()
            assert unset_volunteering.called

class TestBadgeAdjustments:
    @pytest.fixture(autouse=True)
    def mock_attendee_session(self, monkeypatch):
        monkeypatch.setattr(Attendee, 'session', Mock())
        Attendee.session.next_badge_num = Mock(return_value=123)

    @pytest.fixture
    def fully_paid(self, monkeypatch):
        monkeypatch.setattr(Attendee, 'paid', HAS_PAID)
        monkeypatch.setattr(Attendee, 'amount_unpaid', 0)

    def test_group_to_attendee(self):
        a = Attendee(badge_type=PSEUDO_GROUP_BADGE)
        a._badge_adjustments()
        assert a.badge_type == ATTENDEE_BADGE and a.ribbon == NO_RIBBON

    def test_dealer_to_attendee(self):
        a = Attendee(badge_type=PSEUDO_DEALER_BADGE)
        a._badge_adjustments()
        assert a.badge_type == ATTENDEE_BADGE and a.ribbon == DEALER_RIBBON

    def test_attendee_to_supporter(self, custom_badges_not_ordered, fully_paid):
        for amount_extra in [SUPPORTER_LEVEL, SUPPORTER_LEVEL + 10]:
            a = Attendee(amount_extra=amount_extra, paid=HAS_PAID)
            a._badge_adjustments()
            assert a.badge_type == SUPPORTER_BADGE

    def test_supporter_after_badge_order(self, custom_badges_ordered, fully_paid):
        a = Attendee(amount_extra=SUPPORTER_LEVEL)
        a._badge_adjustments()
        assert a.badge_type == ATTENDEE_BADGE

    def test_not_fully_paid_supporter(self, custom_badges_not_ordered):
        a = Attendee(amount_extra=SUPPORTER_LEVEL, paid=HAS_PAID)
        a._badge_adjustments()
        assert a.badge_type == ATTENDEE_BADGE

    def test_non_attendee_badges_do_not_upgrade_to_supporter(self, custom_badges_not_ordered, fully_paid):
        for badge_type in [GUEST_BADGE, STAFF_BADGE]:
            a = Attendee(amount_extra=SUPPORTER_LEVEL, badge_type=badge_type)
            a._badge_adjustments()
            assert a.badge_type == badge_type

    def test_unpaid_badges_reset_to_zero(self, precon):
        a = Attendee(badge_type=SUPPORTER_BADGE, badge_num=1)
        a._badge_adjustments()
        assert a.badge_num == 0

    def test_preassigned_badge_assignment(self, precon):
        for paid in [HAS_PAID, NEED_NOT_PAY, REFUNDED]:
            a = Attendee(badge_type=SUPPORTER_BADGE, paid=paid)
            a._badge_adjustments()
            assert a.badge_num == 123  # mocked next badge num

    def test_preassigned_badge_after_badge_order(self, precon, custom_badges_ordered, fully_paid):
        a = Attendee(badge_type=SUPPORTER_BADGE, paid=HAS_PAID)
        a._badge_adjustments()
        assert a.badge_type == ATTENDEE_BADGE

        a = Attendee(badge_type=SUPPORTER_BADGE, paid=HAS_PAID, badge_num=1)
        a._badge_adjustments()
        assert a.badge_type == SUPPORTER_BADGE and a.badge_num == 1

class TestLookupAttendee:
    @pytest.fixture(autouse=True)
    def searchable(self):
        with Session() as session:
            attendee = Attendee(
                placeholder=True,
                first_name='Searchable',
                last_name='Attendee',
                email='searchable@example.com',
                zip_code='12345'
            )
            session.add(attendee)
            session.add(Attendee(
                placeholder=True,
                first_name='Two First',
                last_name='Names',
                email='searchable@example.com',
                zip_code='12345'
            ))
            session.add(Attendee(
                placeholder=True,
                first_name='Two',
                last_name='Last Names',
                email='searchable@example.com',
                zip_code='12345'
            ))
            return attendee.id

    def test_search_not_found(self):
        with Session() as session:
            pytest.raises(ValueError, session.lookup_attendee, 'Searchable Attendee', 'searchable@example.com', 'xxxxx')
            pytest.raises(ValueError, session.lookup_attendee, 'XXX XXX', 'searchable@example.com', '12345')
            pytest.raises(ValueError, session.lookup_attendee, 'Searchable Attendee', 'xxx', '12345')

    def test_search_basic(self, searchable):
        with Session() as session:
            assert str(searchable) == session.lookup_attendee('Searchable Attendee', 'searchable@example.com', '12345').id

    def test_search_case_insensitive(self, searchable):
        with Session() as session:
            assert str(searchable) == session.lookup_attendee('searchablE attendeE', 'seArchAble@exAmple.com', '12345').id

    def test_search_multi_word_names(self):
        with Session() as session:
            assert session.lookup_attendee('Two First Names', 'searchable@example.com', '12345')
            assert session.lookup_attendee('Two Last Names', 'searchable@example.com', '12345')<|MERGE_RESOLUTION|>--- conflicted
+++ resolved
@@ -82,19 +82,6 @@
     assert not Attendee(paid=HAS_PAID, badge_type=STAFF_BADGE).is_transferable
     assert not Attendee(paid=HAS_PAID, badge_type=GUEST_BADGE).is_transferable
 
-<<<<<<< HEAD
-def test_gets_shirt(monkeypatch):
-    assert not Attendee().gets_shirt
-    assert Attendee(amount_extra=SHIRT_LEVEL).gets_shirt
-    assert Attendee(ribbon=DEPT_HEAD_RIBBON).gets_shirt
-    assert Attendee(badge_type=SUPPORTER_BADGE).gets_shirt
-
-    monkeypatch.setattr(Attendee, 'worked_hours', 5)
-    assert not Attendee().gets_shirt
-    for amount in [6, 18, 24, 30]:
-        monkeypatch.setattr(Attendee, 'worked_hours', amount)
-        assert Attendee().gets_shirt
-=======
 class TestGetsShirt:
     def test_basics(self, monkeypatch):
         assert not Attendee().gets_shirt
@@ -141,7 +128,6 @@
     def test_gets_shirt_false(self, gets_no_shirt):
         assert not Attendee(staffing=False).shirt_eligible
         assert Attendee(staffing=True).shirt_eligible
->>>>>>> e95c2647
 
 def test_has_personalized_badge():
     assert not Attendee().has_personalized_badge
@@ -276,8 +262,8 @@
         a._staffing_adjustments()
         assert a.badge_type == STAFF_BADGE
 
-    def test_invalid_volunteer_at_con(self, at_con, unset_volunteering):
-        a = Attendee(not attendee.can_volunteer)
+    def test_under_18_at_con(self, at_con, unset_volunteering):
+        a = Attendee(age_group=UNDER_18)
         a._staffing_adjustments()
         assert not unset_volunteering.called
 
