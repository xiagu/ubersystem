from uber.common import *

class HTTPRedirect(cherrypy.HTTPRedirect):
    def __init__(self, page, *args, **kwargs):
        args = [self.quote(s) for s in args]
        kwargs = {k:self.quote(v) for k,v in kwargs.items()}
        cherrypy.HTTPRedirect.__init__(self, page.format(*args, **kwargs))
        if URL_BASE.startswith('https'):
            self.urls[0] = self.urls[0].replace('http://', 'https://')

    def quote(self, s):
        return quote(s) if isinstance(s, str) else str(s)

<<<<<<< HEAD
utc_timezone = pytz.timezone("UTC")

def localized_now():
    utc_now = datetime.utcnow().replace(tzinfo=utc_timezone)
    now_dt = utc_now.astimezone(EVENT_TIMEZONE)
    return now_dt
=======
def localized_now():
    utc_now = datetime.utcnow().replace(tzinfo=UTC)
    return utc_now.astimezone(EVENT_TIMEZONE)
>>>>>>> 457bf794


def comma_and(xs):
    if len(xs) > 1:
        xs[-1] = 'and ' + xs[-1]
    return (', ' if len(xs) > 2 else ' ').join(xs)


def check_csrf(csrf_token):
    if csrf_token is None:
        csrf_token = cherrypy.request.headers.get('CSRF-Token')
    assert csrf_token, 'CSRF token missing'
    if csrf_token != cherrypy.session['csrf_token']:
        log.error("csrf tokens don't match: {!r} != {!r}", csrf_token, cherrypy.session['csrf_token'])
        raise AssertionError('CSRF check failed')
    else:
        cherrypy.request.headers['CSRF-Token'] = csrf_token

def check(model):
    prefix = model.__class__.__name__.lower() + '_'

    for field,name in getattr(model_checks, prefix + 'required', []):
        if not str(getattr(model,field)).strip():
            return name + ' is a required field'

    for name,attr in model_checks.__dict__.items():
        if name.startswith(prefix) and hasattr(attr, '__call__'):
            message = attr(model)
            if message:
                return message


class Order:
    def __init__(self, order):
        self.order = order

    def __getitem__(self, field):
        return ('-' + field) if field==self.order else field

    def __str__(self):
        return self.order


class Registry:
    @classmethod
    def register(cls, slug, kwargs):
        cls.instances[slug] = cls(slug, **kwargs)

class SeasonEvent(Registry):
    instances = OrderedDict()

    def __init__(self, slug, **kwargs):
        assert re.match('^[a-z0-9_]+$', slug), 'Season Event sections must have separated_by_underscore names'
        for opt in ['url', 'location']:
            assert kwargs.get(opt), '{!r} is a required option for Season Event subsections'.format(opt)

        self.slug = slug
        self.name = kwargs['name'] or slug.replace('_', ' ').title()
        self.day = EVENT_TIMEZONE.localize(datetime.strptime(kwargs['day'], '%Y-%m-%d'))
        self.url = kwargs['url']
        self.location = kwargs['location']
        if kwargs['deadline']:
            self.deadline = EVENT_TIMEZONE.localize(datetime.strptime(kwargs['deadline'], '%Y-%m-%d'))
        else:
            self.deadline = (self.day - timedelta(days = 7)).replace(hour=23, minute=59)

class DeptChecklistConf(Registry):
    instances = OrderedDict()

    def __init__(self, slug, description, deadline, name=None, path=None):
        assert re.match('^[a-z0-9_]+$', slug), 'Dept Head checklist item sections must have separated_by_underscore names'
        self.slug, self.description = slug, description
        self.name = name or slug.replace('_', ' ').title()
        self._path = path or '/dept_checklist/form?slug={slug}'
        self.deadline = EVENT_TIMEZONE.localize(datetime.strptime(deadline, '%Y-%m-%d')).replace(hour=23, minute=59)

    def path(self, attendee):
        dept = attendee and attendee.assigned_depts and attendee.assigned_depts_ints[0]
        return self._path.format(slug=self.slug, department=dept)

    def completed(self, attendee):
        matches = [item for item in attendee.dept_checklist_items if self.slug == item.slug]
        return matches[0] if matches else None


for _slug, _conf in SEASON_EVENTS.items():
    SeasonEvent.register(_slug, _conf)

for _slug, _conf in sorted(DEPT_HEAD_CHECKLIST.items(), key=lambda tup: tup[1]['deadline']):
    DeptChecklistConf.register(_slug, _conf)


def hour_day_format(dt):
    return dt.astimezone(EVENT_TIMEZONE).strftime('%I%p ').strip('0').lower() + dt.astimezone(EVENT_TIMEZONE).strftime('%a')


def underscorize(s):
    s = re.sub('(.)([A-Z][a-z]+)', r'\1_\2', s)
    return re.sub('([a-z0-9])([A-Z])', r'\1_\2', s).lower()


def send_email(source, dest, subject, body, format='text', cc=(), bcc=(), model=None):
    subject = subject.format(EVENT_NAME=EVENT_NAME)
    to, cc, bcc = map(listify, [dest, cc, bcc])
    if DEV_BOX:
        for xs in [to, cc, bcc]:
            xs[:] = [email for email in xs if email.endswith('mailinator.com') or DEVELOPER_EMAIL in email]

    if SEND_EMAILS and to:
        message = EmailMessage(subject=subject, **{'bodyText' if format == 'text' else 'bodyHtml': body})
        AmazonSES(AWS_ACCESS_KEY, AWS_SECRET_KEY).sendEmail(
            source = source,
            toAddresses = to,
            ccAddresses = cc,
            bccAddresses = bcc,
            message = message
        )
        sleep(0.1)  # avoid hitting rate limit
    else:
        log.error('email sending turned off, so unable to send {}', locals())

    if model and dest:
        body = body.decode('utf-8') if isinstance(body, bytes) else body
        fk = {'model': 'n/a'} if model == 'n/a' else {'fk_id': model.id, 'model': model.__class__.__name__}
        with Session() as session:
            session.add(Email(subject=subject, dest=','.join(listify(dest)), body=body, **fk))


class Charge:
    def __init__(self, targets=(), amount=None, description=None):
        self.targets = [self.to_sessionized(m) for m in listify(targets)]
        self.amount = amount or self.total_cost
        self.description = description or self.names

    @staticmethod
    def to_sessionized(m):
        if isinstance(m, dict):
            return m
        elif isinstance(m, Attendee):
            return m.to_dict()
        elif isinstance(m, Group):
            return m.to_dict(Group.to_dict_default_attrs + ['attendees'])
        else:
            raise AssertionError('{} is not an attendee or group'.format(m))

    @staticmethod
    def from_sessionized(d):
        assert d['_model'] in {'Attendee', 'Group'}
        if d['_model'] == 'Group':
            d = dict(d, attendees=[Attendee(**a) for a in d.get('attendees', [])])
        return Session.resolve_model(d['_model'])(**d)

    @staticmethod
    def get(payment_id):
        charge = cherrypy.session.pop(payment_id, None)
        if charge:
            return Charge(**charge)
        else:
            raise HTTPRedirect('../preregistration/credit_card_retry')

    def to_dict(self):
        return {
            'targets': self.targets,
            'amount': self.amount,
            'description': self.description
        }

    @property
    def models(self):
        return [self.from_sessionized(d) for d in self.targets]

    @property
    def total_cost(self):
        return 100 * sum(m.amount_unpaid for m in self.models)

    @property
    def dollar_amount(self):
        return self.amount // 100

    @property
    def names(self):
        return ', '.join(getattr(m, 'name', getattr(m, 'full_name', None)) for m in self.models)

    @property
    def attendees(self):
        return [m for m in self.models if isinstance(m, Attendee)]

    @property
    def groups(self):
        return [m for m in self.models if isinstance(m, Group)]

    def charge_cc(self, token):
        try:
            self.response = stripe.Charge.create(
                card=token,
                currency='usd',
                amount=self.amount,
                description=self.description
            )
        except stripe.CardError as e:
            return 'Your card was declined with the following error from our processor: ' + str(e)
        except stripe.StripeError as e:
            log.error('unexpected stripe error', exc_info=True)
            return 'An unexpected problem occured while processing your card: ' + str(e)


def get_page(page, queryset):
    return queryset[(int(page) - 1) * 100 : int(page) * 100]


def genpasswd():
    try:
        with open('/usr/share/dict/words') as f:
            words = [s.strip() for s in f.readlines() if "'" not in s and s.islower() and 3 < len(s) < 8]
            return ' '.join(random.choice(words) for i in range(4))
    except:
        return ''.join(chr(randrange(33, 127)) for i in range(8))

@entry_point
def print_config():
    """
    print all config values to stdout, used for debugging / status checking
    useful if you want to verify that Ubersystem has pulled in the INI values you think it has.
    """
    from uber.config import _config
    pprint(_config.dict())<|MERGE_RESOLUTION|>--- conflicted
+++ resolved
@@ -11,18 +11,9 @@
     def quote(self, s):
         return quote(s) if isinstance(s, str) else str(s)
 
-<<<<<<< HEAD
-utc_timezone = pytz.timezone("UTC")
-
-def localized_now():
-    utc_now = datetime.utcnow().replace(tzinfo=utc_timezone)
-    now_dt = utc_now.astimezone(EVENT_TIMEZONE)
-    return now_dt
-=======
 def localized_now():
     utc_now = datetime.utcnow().replace(tzinfo=UTC)
     return utc_now.astimezone(EVENT_TIMEZONE)
->>>>>>> 457bf794
 
 
 def comma_and(xs):
